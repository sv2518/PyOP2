import ctypes
import numpy

import loopy
from loopy.symbolic import SubArrayRef
from loopy.expression import dtype_to_type_context
from pymbolic.mapper.stringifier import PREC_NONE
from pymbolic import var
from loopy.types import NumpyType, OpaqueType
import abc

import islpy as isl
import pymbolic.primitives as pym

from collections import OrderedDict, defaultdict
from functools import singledispatch, reduce
import itertools
import re
import operator

from pyop2.codegen.node import traversal, Node, Memoizer, reuse_if_untouched

from pyop2.base import READ
from pyop2.datatypes import as_ctypes

from pyop2.codegen.optimise import index_merger, rename_nodes

from pyop2.codegen.representation import (Index, FixedIndex, RuntimeIndex,
                                          MultiIndex, Extent, Indexed,
                                          BitShift, BitwiseNot, BitwiseAnd, BitwiseOr,
                                          Conditional, Comparison, DummyInstruction,
                                          LogicalNot, LogicalAnd, LogicalOr,
                                          Materialise, Accumulate, FunctionCall, When,
                                          Argument, Variable, Literal, NamedLiteral,
                                          Symbol, Zero, Sum, Min, Max, Product)
from pyop2.codegen.representation import (PackInst, UnpackInst, KernelInst, PreUnpackInst)
from pytools import ImmutableRecord

# Read c files  for linear algebra callables in on import
import os
from pyop2.mpi import COMM_WORLD
if COMM_WORLD.rank == 0:
    with open(os.path.dirname(__file__)+"/c/inverse.c", "r") as myfile:
        inverse_preamble = myfile.read()
    with open(os.path.dirname(__file__)+"/c/solve.c", "r") as myfile:
        solve_preamble = myfile.read()
else:
    solve_preamble = None
    inverse_preamble = None

inverse_preamble = COMM_WORLD.bcast(inverse_preamble, root=0)
solve_preamble = COMM_WORLD.bcast(solve_preamble, root=0)


class Bag(object):
    pass


def symbol_mangler(kernel, name):
    if name in {"ADD_VALUES", "INSERT_VALUES"}:
        return loopy.types.to_loopy_type(numpy.int32), name
    return None


class PetscCallable(loopy.ScalarCallable):

    def with_types(self, arg_id_to_dtype, kernel, callables_table):
        new_arg_id_to_dtype = arg_id_to_dtype.copy()
        return (self.copy(
            name_in_target=self.name,
            arg_id_to_dtype=new_arg_id_to_dtype), callables_table)

    def with_descrs(self, arg_id_to_descr, callables_table):
        from loopy.kernel.function_interface import ArrayArgDescriptor
        from loopy.kernel.array import FixedStrideArrayDimTag
        new_arg_id_to_descr = arg_id_to_descr.copy()
        for i, des in arg_id_to_descr.items():
            # petsc takes 1D arrays as arguments
            if isinstance(des, ArrayArgDescriptor):
                dim_tags = tuple(FixedStrideArrayDimTag(stride=int(numpy.prod(des.shape[i+1:])),
                                                        layout_nesting_level=len(des.shape)-i-1)
                                 for i in range(len(des.shape)))
                new_arg_id_to_descr[i] = des.copy(dim_tags=dim_tags)

        return (self.copy(arg_id_to_descr=new_arg_id_to_descr),
                callables_table)

    def generate_preambles(self, target):
        assert isinstance(target, loopy.CTarget)
        yield("00_petsc", "#include <petsc.h>")
        return


petsc_functions = set()


def register_petsc_function(name):
    petsc_functions.add(name)


class LACallable(loopy.ScalarCallable, metaclass=abc.ABCMeta):
    """
    The LACallable (Linear algebra callable)
    replaces loopy.CallInstructions to linear algebra functions
    like solve or inverse by LAPACK calls.
    """
    def __init__(self, arg_id_to_dtype=None,
                 arg_id_to_descr=None, name_in_target=None):
        super(LACallable, self).__init__(self.name,
                                         arg_id_to_dtype=arg_id_to_dtype,
                                         arg_id_to_descr=arg_id_to_descr)
        self.name_in_target = name_in_target if name_in_target else self.name

    @abc.abstractproperty
    def name(self):
        pass

    @abc.abstractmethod
    def generate_preambles(self, target):
        pass

    def with_types(self, arg_id_to_dtype, kernel, callables_table):
        dtypes = OrderedDict()
        for i in range(len(arg_id_to_dtype)):
            if arg_id_to_dtype.get(i) is None:
                # the types provided aren't mature enough to specialize the
                # callable
                return (self.copy(arg_id_to_dtype=arg_id_to_dtype),
                        callables_table)
            else:
                mat_dtype = arg_id_to_dtype[i].numpy_dtype
                dtypes[i] = NumpyType(mat_dtype)
        dtypes[-1] = NumpyType(dtypes[0].dtype)

        return (self.copy(name_in_target=self.name_in_target,
                arg_id_to_dtype=dtypes),
                callables_table)

    def emit_call_insn(self, insn, target, expression_to_code_mapper):
        assert self.is_ready_for_codegen()
        assert isinstance(insn, loopy.CallInstruction)

        parameters = insn.expression.parameters

        parameters = list(parameters)
        par_dtypes = [self.arg_id_to_dtype[i] for i, _ in enumerate(parameters)]

        parameters.append(insn.assignees[-1])
        par_dtypes.append(self.arg_id_to_dtype[0])

        mat_descr = self.arg_id_to_descr[0]
        arg_c_parameters = [
            expression_to_code_mapper(
                par,
                PREC_NONE,
                dtype_to_type_context(target, par_dtype),
                par_dtype
            ).expr
            for par, par_dtype in zip(parameters, par_dtypes)
        ]
        c_parameters = [arg_c_parameters[-1]]
        c_parameters.extend([arg for arg in arg_c_parameters[:-1]])
        c_parameters.append(numpy.int32(mat_descr.shape[1]))  # n
        return var(self.name_in_target)(*c_parameters), False


class INVCallable(LACallable):
    """
    The InverseCallable replaces loopy.CallInstructions to "inverse"
    functions by LAPACK getri.
    """
    name = "inv"
    def generate_preambles(self, target):
        assert isinstance(target, loopy.CTarget)
        yield ("inverse", inverse_preamble)



class SolveCallable(LACallable):
    """
    The SolveCallable replaces loopy.CallInstructions to "solve"
    functions by LAPACK getrs.
    """
    name = "solve"
    def generate_preambles(self, target):
        assert isinstance(target, loopy.CTarget)
        yield ("solve", solve_preamble)



class _PreambleGen(ImmutableRecord):
    fields = set(("preamble", ))

    def __init__(self, preamble):
        self.preamble = preamble

    def __call__(self, preamble_info):
        yield ("0", self.preamble)


class PyOP2KernelCallable(loopy.ScalarCallable):
    """Handles PyOP2 Kernel passed in as a string
    """

    fields = set(["name", "access", "arg_id_to_dtype", "arg_id_to_descr", "name_in_target"])
    init_arg_names = ("name", "access", "arg_id_to_dtype", "arg_id_to_descr", "name_in_target")

    def __init__(self, name, access, arg_id_to_dtype=None, arg_id_to_descr=None, name_in_target=None):
        super(PyOP2KernelCallable, self).__init__(name, arg_id_to_dtype, arg_id_to_descr, name_in_target)
        self.access = access

    def with_types(self, arg_id_to_dtype, kernel, callables_table):
        new_arg_id_to_dtype = arg_id_to_dtype.copy()
        return self.copy(
            name_in_target=self.name,
            arg_id_to_dtype=new_arg_id_to_dtype), callables_table

    def with_descrs(self, arg_id_to_descr, callables_table):
        from loopy.kernel.function_interface import ArrayArgDescriptor
        from loopy.kernel.array import FixedStrideArrayDimTag
        new_arg_id_to_descr = arg_id_to_descr.copy()
        for i, des in arg_id_to_descr.items():
            # 1D arrays
            if isinstance(des, ArrayArgDescriptor):
                dim_tags = tuple(
                    FixedStrideArrayDimTag(
                        stride=int(numpy.prod(des.shape[i+1:])),
                        layout_nesting_level=len(des.shape)-i-1
                    )
                    for i in range(len(des.shape))
                )
                new_arg_id_to_descr[i] = des.copy(dim_tags=dim_tags)
        return (self.copy(arg_id_to_descr=new_arg_id_to_descr), callables_table)

    def emit_call_insn(self, insn, target, expression_to_code_mapper):
        # reorder arguments, e.g. a,c = f(b,d) to f(a,b,c,d)
        parameters = []
        reads = iter(insn.expression.parameters)
        writes = iter(insn.assignees)
        for ac in self.access:
            if ac is READ:
                parameters.append(next(reads))
            else:
                parameters.append(next(writes))

        # pass layer argument if needed
        for layer in reads:
            parameters.append(layer)

        par_dtypes = tuple(expression_to_code_mapper.infer_type(p) for p in parameters)

        from loopy.expression import dtype_to_type_context
        from pymbolic.mapper.stringifier import PREC_NONE
        from pymbolic import var

        c_parameters = [
            expression_to_code_mapper(
                par, PREC_NONE, dtype_to_type_context(target, par_dtype),
                par_dtype).expr
            for par, par_dtype in zip(parameters, par_dtypes)]

        assignee_is_returned = False
        return var(self.name_in_target)(*c_parameters), assignee_is_returned


@singledispatch
def replace_materialise(node, self):
    raise AssertionError("Unhandled node type %r" % type(node))


replace_materialise.register(Node)(reuse_if_untouched)


@replace_materialise.register(Materialise)
def replace_materialise_materialise(node, self):
    v = Variable(node.name, node.shape, node.dtype)
    inits = list(map(self, node.children))
    label = node.label
    accs = []
    for rvalue, indices in zip(*(inits[0::2], inits[1::2])):
        lvalue = Indexed(v, indices)
        if isinstance(rvalue, When):
            when, rvalue = rvalue.children
            acc = When(when, Accumulate(label, lvalue, rvalue))
        else:
            acc = Accumulate(label, lvalue, rvalue)
        accs.append(acc)
    self.initialisers.append(tuple(accs))
    return v


def runtime_indices(expressions):
    indices = []
    for node in traversal(expressions):
        if isinstance(node, RuntimeIndex):
            indices.append(node.name)

    return frozenset(indices)


def imperatives(exprs):
    for op in traversal(exprs):
        if isinstance(op, (Accumulate, FunctionCall)):
            yield op


def loop_nesting(instructions, deps, outer_inames, kernel_name):
    nesting = {}

    for insn in imperatives(instructions):
        if isinstance(insn, Accumulate):
            if isinstance(insn.children[1], (Zero, Literal)):
                nesting[insn] = outer_inames
            else:
                nesting[insn] = runtime_indices([insn]) | runtime_indices(insn.label.within_inames)
        else:
            assert isinstance(insn, FunctionCall)
            if insn.name in (petsc_functions | {kernel_name}):
                nesting[insn] = outer_inames
            else:
                nesting[insn] = runtime_indices([insn])

    # take care of dependencies. e.g. t1[i] = A[i], t2[j] = B[t1[j]], then t2 should depends on {i, j}
    name_to_insn = dict((n, i) for i, (n, _) in deps.items())
    for insn, (name, _deps) in deps.items():
        s = set(_deps)
        while s:
            d = s.pop()
            nesting[insn] = nesting[insn] | nesting[name_to_insn[d]]
            s = s | set(deps[name_to_insn[d]][1]) - set([name])

    # boost inames, if one instruction is inside inner inames (free indices),
    # it should be inside the outer inames as dictated by other instructions.
    index_nesting = defaultdict(frozenset)  # free index -> {runtime indices}
    for insn in instructions:
        if isinstance(insn, When):
            key = insn.children[1]
        else:
            key = insn
        for fi in traversal([insn]):
            if isinstance(fi, Index):
                index_nesting[fi] |= nesting[key]

    for insn in imperatives(instructions):
        outer = reduce(operator.or_,
                       iter(index_nesting[fi] for fi in traversal([insn]) if isinstance(fi, Index)),
                       frozenset())
        nesting[insn] = nesting[insn] | outer

    return nesting


def instruction_dependencies(instructions, initialisers):
    deps = {}
    names = {}
    instructions_by_type = defaultdict(list)
    c = itertools.count()
    for op in imperatives(instructions):
        name = "statement%d" % next(c)
        names[op] = name
        instructions_by_type[type(op.label)].append(op)
        deps[op] = frozenset()

    # read-write dependencies in packing instructions
    def variables(exprs):
        for op in traversal(exprs):
            if isinstance(op, (Argument, Variable)):
                yield op

    def bounds(exprs):
        for op in traversal(exprs):
            if isinstance(op, RuntimeIndex):
                for v in variables(op.extents):
                    yield v

    writers = defaultdict(list)
    for op in instructions_by_type[PackInst]:
        assert isinstance(op, Accumulate)
        lvalue, _ = op.children
        # Only writes to the outer-most variable
        writes = next(variables([lvalue]))
        if isinstance(writes, Variable):
            writers[writes].append(names[op])

    for op in instructions_by_type[PackInst]:
        _, rvalue = op.children
        deps[op] |= frozenset(x for x in itertools.chain(*(
            writers[r] for r in itertools.chain(variables([rvalue]), bounds([op]))
        )))
        deps[op] -= frozenset(names[op])

    for typ, depends_on in [(KernelInst, [PackInst]),
                            (PreUnpackInst, [KernelInst]),
                            (UnpackInst, [KernelInst, PreUnpackInst])]:
        for op in instructions_by_type[typ]:
            ops = itertools.chain(*(instructions_by_type[t] for t in depends_on))
            deps[op] |= frozenset(names[o] for o in ops)

    # add sequential instructions in the initialisers
    for inits in initialisers:
        for i, parent in enumerate(inits[1:], 1):
            for p in imperatives([parent]):
                deps[p] |= frozenset(names[c] for c in imperatives(inits[:i])) - frozenset([name])

    # add name to deps
    return dict((op, (names[op], dep)) for op, dep in deps.items())


def generate(builder, wrapper_name=None):
    if builder.layer_index is not None:
        outer_inames = frozenset([builder._loop_index.name,
                                  builder.layer_index.name])
    else:
        outer_inames = frozenset([builder._loop_index.name])

    instructions = list(builder.emit_instructions())

    parameters = Bag()
    parameters.domains = OrderedDict()
    parameters.assumptions = OrderedDict()
    parameters.wrapper_arguments = builder.wrapper_args
    parameters.layer_start = builder.layer_extents[0].name
    parameters.layer_end = builder.layer_extents[1].name
    parameters.conditions = []
    parameters.kernel_data = list(None for _ in parameters.wrapper_arguments)
    parameters.temporaries = OrderedDict()
    parameters.kernel_name = builder.kernel.name

    # replace Materialise
    mapper = Memoizer(replace_materialise)
    mapper.initialisers = []
    instructions = list(mapper(i) for i in instructions)

    # merge indices
    merger = index_merger(instructions)
    instructions = list(merger(i) for i in instructions)
    initialiser = list(itertools.chain(*mapper.initialisers))
    merger = index_merger(initialiser)
    initialiser = list(merger(i) for i in initialiser)
    instructions = instructions + initialiser
    mapper.initialisers = [tuple(merger(i) for i in inits) for inits in mapper.initialisers]

    # rename indices and nodes (so that the counters start from zero)
    pattern = re.compile(r"^([a-zA-Z_]+)([0-9]+)(_offset)?$")
    replacements = {}
    counter = defaultdict(itertools.count)
    for node in traversal(instructions):
        if isinstance(node, (Index, RuntimeIndex, Variable, Argument, NamedLiteral)):
            match = pattern.match(node.name)
            if match is None:
                continue
            prefix, _, postfix = match.groups()
            if postfix is None:
                postfix = ""
            replacements[node] = "%s%d%s" % (prefix, next(counter[(prefix, postfix)]), postfix)

    instructions = rename_nodes(instructions, replacements)
    mapper.initialisers = [rename_nodes(inits, replacements) for inits in mapper.initialisers]
    parameters.wrapper_arguments = rename_nodes(parameters.wrapper_arguments, replacements)
    s, e = rename_nodes([mapper(e) for e in builder.layer_extents], replacements)
    parameters.layer_start = s.name
    parameters.layer_end = e.name

    # scheduling and loop nesting
    deps = instruction_dependencies(instructions, mapper.initialisers)
    within_inames = loop_nesting(instructions, deps, outer_inames, parameters.kernel_name)

    # generate loopy
    context = Bag()
    context.parameters = parameters
    context.within_inames = within_inames
    context.conditions = []
    context.index_ordering = []
    context.instruction_dependencies = deps

    statements = list(statement(insn, context) for insn in instructions)
    # remove the dummy instructions (they were only used to ensure
    # that the kernel knows about the outer inames).
    statements = list(s for s in statements if not isinstance(s, DummyInstruction))

    domains = list(parameters.domains.values())
    if builder.single_cell:
        new_domains = []
        for d in domains:
            if d.get_dim_name(isl.dim_type.set, 0) == builder._loop_index.name:
                # n = start
                new_domains.append(d.add_constraint(isl.Constraint.eq_from_names(d.space, {"n": 1, "start": -1})))
            else:
                new_domains.append(d)
        domains = new_domains
        if builder.extruded:
            new_domains = []
            for d in domains:
                if d.get_dim_name(isl.dim_type.set, 0) == builder.layer_index.name:
                    # layer = t1 - 1
                    t1 = parameters.layer_end
                    new_domains.append(d.add_constraint(isl.Constraint.eq_from_names(d.space, {"layer": 1, t1: -1, 1: 1})))
                else:
                    new_domains.append(d)
        domains = new_domains

    assumptions, = reduce(operator.and_,
                          parameters.assumptions.values()).params().get_basic_sets()
    options = loopy.Options(check_dep_resolution=True, ignore_boostable_into=True)

    # sometimes masks are not used, but we still need to create the function arguments
    for i, arg in enumerate(parameters.wrapper_arguments):
        if parameters.kernel_data[i] is None:
            arg = loopy.GlobalArg(arg.name, dtype=arg.dtype, shape=arg.shape)
            parameters.kernel_data[i] = arg

    if wrapper_name is None:
        wrapper_name = "wrap_%s" % builder.kernel.name

    pwaffd = isl.affs_from_space(assumptions.get_space())
    assumptions = assumptions & pwaffd["start"].ge_set(pwaffd[0])
    if builder.single_cell:
        assumptions = assumptions & pwaffd["start"].lt_set(pwaffd["end"])
    else:
        assumptions = assumptions & pwaffd["start"].le_set(pwaffd["end"])
    if builder.extruded:
        assumptions = assumptions & pwaffd[parameters.layer_start].le_set(pwaffd[parameters.layer_end])
    assumptions = reduce(operator.and_, assumptions.get_basic_sets())

    wrapper = loopy.make_kernel(domains,
                                statements,
                                kernel_data=parameters.kernel_data,
                                target=loopy.CTarget(),
                                temporary_variables=parameters.temporaries,
                                symbol_manglers=[symbol_mangler],
                                options=options,
                                assumptions=assumptions,
                                lang_version=(2018, 2),
                                name=wrapper_name)

    # prioritize loops
    for indices in context.index_ordering:
        wrapper = loopy.prioritize_loops(wrapper, indices)

    # register kernel
    kernel = builder.kernel
    headers = set(kernel._headers)
    headers = headers | set(["#include <math.h>", "#include <complex.h>", "#include <petsc.h>"])
    preamble = "\n".join(sorted(headers))

    from coffee.base import Node

    if isinstance(kernel._code, loopy.program.Program):
        from loopy.transform.callable import _match_caller_callee_argument_dimension_
        knl = kernel._code
        wrapper = loopy.merge([wrapper, knl])
        wrapper = _match_caller_callee_argument_dimension_(wrapper, kernel.name)
    else:
        # kernel is a string, add it to preamble
        if isinstance(kernel._code, Node):
            code = kernel._code.gencode()
        else:
            code = kernel._code
        wrapper = loopy.register_callable(
<<<<<<< HEAD
            wrapper,
            kernel.name,
=======
            wrapper, kernel.name,
>>>>>>> e7fc25e6
            PyOP2KernelCallable(name=kernel.name, access=tuple(builder.argument_accesses)))
        preamble = preamble + "\n" + code

    wrapper = loopy.register_preamble_generators(wrapper, [_PreambleGen(preamble)])

    # register petsc functions
<<<<<<< HEAD
    for name in petsc_functions:
        wrapper = loopy.register_callable(wrapper, name, PetscCallable(name=name))
=======
    for identifier in petsc_functions:
        wrapper = loopy.register_callable(wrapper, PetscCallable(name=identifier))
>>>>>>> e7fc25e6

    return wrapper


def argtypes(kernel):
    args = []
    for arg in kernel.args:
        if isinstance(arg, loopy.ValueArg):
            args.append(as_ctypes(arg.dtype))
        elif isinstance(arg, loopy.ArrayArg):
            args.append(ctypes.c_voidp)
        else:
            raise ValueError("Unhandled arg type '%s'" % type(arg))
    return args


@singledispatch
def statement(expr, context):
    raise AssertionError("Unhandled statement type '%s'" % type(expr))


@statement.register(DummyInstruction)
def statement_dummy(expr, context):
    new_children = tuple(expression(c, context.parameters) for c in expr.children)
    return DummyInstruction(expr.label, new_children)


@statement.register(When)
def statement_when(expr, context):
    condition, stmt = expr.children
    context.conditions.append(expression(condition, context.parameters))
    stmt = statement(stmt, context)
    context.conditions.pop()
    return stmt


@statement.register(Accumulate)
def statement_assign(expr, context):
    lvalue, _ = expr.children
    if isinstance(lvalue, Indexed):
        context.index_ordering.append(tuple(i.name for i in lvalue.index_ordering()))
    lvalue, rvalue = tuple(expression(c, context.parameters) for c in expr.children)
    within_inames = context.within_inames[expr]

    id, depends_on = context.instruction_dependencies[expr]
    predicates = frozenset(context.conditions)
    return loopy.Assignment(lvalue, rvalue, within_inames=within_inames,
                            predicates=predicates,
                            id=id,
                            depends_on=depends_on, depends_on_is_final=True)


@statement.register(FunctionCall)
def statement_functioncall(expr, context):
    parameters = context.parameters

    free_indices = set(i.name for i in expr.free_indices)
    writes = []
    reads = []
    for access, child in zip(expr.access, expr.children):
        var = expression(child, parameters)
        if isinstance(var, pym.Subscript):
            # tensor argument
            indices = []
            sweeping_indices = []
            for index in var.index_tuple:
                indices.append(index)
                if isinstance(index, pym.Variable) and index.name in free_indices:
                    sweeping_indices.append(index)
            arg = SubArrayRef(tuple(sweeping_indices), var)
        else:
            # scalar argument or constant
            arg = var
        if access is READ or (isinstance(child, Argument) and isinstance(child.dtype, OpaqueType)):
            reads.append(arg)
        else:
            writes.append(arg)

    within_inames = context.within_inames[expr]
    predicates = frozenset(context.conditions)
    id, depends_on = context.instruction_dependencies[expr]

    call = pym.Call(pym.Variable(expr.name), tuple(reads))

    return loopy.CallInstruction(tuple(writes), call,
                                 within_inames=within_inames,
                                 predicates=predicates,
                                 id=id,
                                 depends_on=depends_on, depends_on_is_final=True)


@singledispatch
def expression(expr, parameters):
    raise AssertionError("Unhandled expression type '%s'" % type(expr))


@expression.register(Index)
def expression_index(expr, parameters):
    name = expr.name
    if name not in parameters.domains:
        vars = isl.make_zero_and_vars([name])
        zero = vars[0]
        domain = (vars[name].ge_set(zero) & vars[name].lt_set(zero + expr.extent))
        parameters.domains[name] = domain
    return pym.Variable(name)


@expression.register(FixedIndex)
def expression_fixedindex(expr, parameters):
    return expr.value


@expression.register(RuntimeIndex)
def expression_runtimeindex(expr, parameters):
    @singledispatch
    def translate(expr, vars):
        raise AssertionError("Unhandled type '%s' in domain translation" % type(expr))

    @translate.register(Sum)
    def translate_sum(expr, vars):
        return operator.add(*(translate(c, vars) for c in expr.children))

    @translate.register(Argument)
    def translate_argument(expr, vars):
        expr = expression(expr, parameters)
        return vars[expr.name]

    @translate.register(Variable)
    def translate_variable(expr, vars):
        return vars[expr.name]

    @translate.register(Zero)
    def translate_zero(expr, vars):
        assert expr.shape == ()
        return vars[0]

    @translate.register(LogicalAnd)
    def translate_logicaland(expr, vars):
        a, b = (translate(c, vars) for c in expr.children)
        return a & b

    @translate.register(Comparison)
    def translate_comparison(expr, vars):
        a, b = (translate(c, vars) for c in expr.children)
        fn = {">": "gt_set",
              ">=": "ge_set",
              "==": "eq_set",
              "!=": "ne_set",
              "<": "lt_set",
              "<=": "le_set"}[expr.operator]
        return getattr(a, fn)(b)

    name = expr.name
    if name not in parameters.domains:
        lo, hi, constraint = expr.children
        params = list(v.name for v in traversal([lo, hi]) if isinstance(v, (Argument, Variable)))
        vars = isl.make_zero_and_vars([name], params)
        domain = (vars[name].ge_set(translate(lo, vars))
                  & vars[name].lt_set(translate(hi, vars)))
        parameters.domains[name] = domain
        if constraint is not None:
            parameters.assumptions[name] = translate(constraint, vars)
    return pym.Variable(name)


@expression.register(MultiIndex)
def expression_multiindex(expr, parameters):
    return tuple(expression(c, parameters) for c in expr.children)


@expression.register(Extent)
def expression_extent(expr, parameters):
    multiindex, = expr.children
    # TODO: If loopy eventually gains the ability to vectorise
    # functions that use this, we will need a symbolic node for the
    # index extent.
    return int(numpy.prod(tuple(i.extent for i in multiindex)))


@expression.register(Symbol)
def expression_symbol(expr, parameters):
    return pym.Variable(expr.name)


@expression.register(Argument)
def expression_argument(expr, parameters):
    name = expr.name
    shape = expr.shape
    dtype = expr.dtype
    if shape == ():
        arg = loopy.ValueArg(name, dtype=dtype)
    else:
        arg = loopy.GlobalArg(name,
                              dtype=dtype,
                              shape=shape)
    idx = parameters.wrapper_arguments.index(expr)
    parameters.kernel_data[idx] = arg
    return pym.Variable(name)


@expression.register(Variable)
def expression_variable(expr, parameters):
    name = expr.name
    shape = expr.shape
    dtype = expr.dtype
    if name not in parameters.temporaries:
        parameters.temporaries[name] = loopy.TemporaryVariable(name,
                                                               dtype=dtype,
                                                               shape=shape,
                                                               address_space=loopy.auto)
    return pym.Variable(name)


@expression.register(Zero)
def expression_zero(expr, parameters):
    assert expr.shape == ()
    return 0


@expression.register(Literal)
def expression_literal(expr, parameters):
    assert expr.shape == ()
    if expr.casting:
        return loopy.symbolic.TypeCast(expr.dtype, expr.value)
    return expr.value


@expression.register(NamedLiteral)
def expression_namedliteral(expr, parameters):
    name = expr.name
    val = loopy.TemporaryVariable(name,
                                  dtype=expr.dtype,
                                  shape=expr.shape,
                                  address_space=loopy.AddressSpace.LOCAL,
                                  read_only=True,
                                  initializer=expr.value)
    parameters.temporaries[name] = val

    return pym.Variable(name)


@expression.register(Conditional)
def expression_conditional(expr, parameters):
    return pym.If(*(expression(c, parameters) for c in expr.children))


@expression.register(Comparison)
def expression_comparison(expr, parameters):
    l, r = (expression(c, parameters) for c in expr.children)
    return pym.Comparison(l, expr.operator, r)


@expression.register(LogicalNot)
@expression.register(BitwiseNot)
def expression_uop(expr, parameters):
    child, = (expression(c, parameters) for c in expr.children)
    return {LogicalNot: pym.LogicalNot,
            BitwiseNot: pym.BitwiseNot}[type(expr)](child)


@expression.register(Sum)
@expression.register(Product)
@expression.register(LogicalAnd)
@expression.register(LogicalOr)
@expression.register(BitwiseAnd)
@expression.register(BitwiseOr)
def expression_binop(expr, parameters):
    children = tuple(expression(c, parameters) for c in expr.children)
    return {Sum: pym.Sum,
            Product: pym.Product,
            LogicalOr: pym.LogicalOr,
            LogicalAnd: pym.LogicalAnd,
            BitwiseOr: pym.BitwiseOr,
            BitwiseAnd: pym.BitwiseAnd}[type(expr)](children)


@expression.register(Min)
@expression.register(Max)
def expression_minmax(expr, parameters):
    children = tuple(expression(c, parameters) for c in expr.children)
    return {Min: pym.Variable("min"),
            Max: pym.Variable("max")}[type(expr)](*children)


@expression.register(BitShift)
def expression_bitshift(expr, parameters):
    children = (expression(c, parameters) for c in expr.children)
    return {"<<": pym.LeftShift,
            ">>": pym.RightShift}[expr.direction](*children)


@expression.register(Indexed)
def expression_indexed(expr, parameters):
    aggregate, multiindex = (expression(c, parameters) for c in expr.children)
    return pym.Subscript(aggregate, multiindex)
    extents = [int(numpy.prod(expr.aggregate.shape[i+1:])) for i in range(len(multiindex))]
    make_sum = lambda x, y: pym.Sum((x, y))
    index = reduce(make_sum, [pym.Product((e, m)) for e, m in zip(extents, multiindex)])
    return pym.Subscript(aggregate, (index,))<|MERGE_RESOLUTION|>--- conflicted
+++ resolved
@@ -557,25 +557,16 @@
         else:
             code = kernel._code
         wrapper = loopy.register_callable(
-<<<<<<< HEAD
             wrapper,
             kernel.name,
-=======
-            wrapper, kernel.name,
->>>>>>> e7fc25e6
             PyOP2KernelCallable(name=kernel.name, access=tuple(builder.argument_accesses)))
         preamble = preamble + "\n" + code
 
     wrapper = loopy.register_preamble_generators(wrapper, [_PreambleGen(preamble)])
 
     # register petsc functions
-<<<<<<< HEAD
-    for name in petsc_functions:
-        wrapper = loopy.register_callable(wrapper, name, PetscCallable(name=name))
-=======
     for identifier in petsc_functions:
-        wrapper = loopy.register_callable(wrapper, PetscCallable(name=identifier))
->>>>>>> e7fc25e6
+        wrapper = loopy.register_callable(wrapper, identifier, PetscCallable(name=identifier))
 
     return wrapper
 
