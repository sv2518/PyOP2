# This file is part of PyOP2
#
# PyOP2 is Copyright (c) 2012, Imperial College London and
# others. Please see the AUTHORS file in the main source directory for
# a full list of copyright holders.  All rights reserved.
#
# Redistribution and use in source and binary forms, with or without
# modification, are permitted provided that the following conditions
# are met:
#
#     * Redistributions of source code must retain the above copyright
#       notice, this list of conditions and the following disclaimer.
#     * Redistributions in binary form must reproduce the above copyright
#       notice, this list of conditions and the following disclaimer in the
#       documentation and/or other materials provided with the distribution.
#     * The name of Imperial College London or that of other
#       contributors may not be used to endorse or promote products
#       derived from this software without specific prior written
#       permission.
#
# THIS SOFTWARE IS PROVIDED BY THE COPYRIGHT HOLDERS AND CONTRIBUTERS
# ''AS IS'' AND ANY EXPRESS OR IMPLIED WARRANTIES, INCLUDING, BUT NOT
# LIMITED TO, THE IMPLIED WARRANTIES OF MERCHANTABILITY AND FITNESS
# FOR A PARTICULAR PURPOSE ARE DISCLAIMED. IN NO EVENT SHALL THE
# COPYRIGHT HOLDERS OR CONTRIBUTORS BE LIABLE FOR ANY DIRECT,
# INDIRECT, INCIDENTAL, SPECIAL, EXEMPLARY, OR CONSEQUENTIAL DAMAGES
# (INCLUDING, BUT NOT LIMITED TO, PROCUREMENT OF SUBSTITUTE GOODS OR
# SERVICES; LOSS OF USE, DATA, OR PROFITS; OR BUSINESS INTERRUPTION)
# HOWEVER CAUSED AND ON ANY THEORY OF LIABILITY, WHETHER IN CONTRACT,
# STRICT LIABILITY, OR TORT (INCLUDING NEGLIGENCE OR OTHERWISE)
# ARISING IN ANY WAY OUT OF THE USE OF THIS SOFTWARE, EVEN IF ADVISED
# OF THE POSSIBILITY OF SUCH DAMAGE.

"""Base classes for OP2 objects, containing metadata and runtime data
information which is backend independent. Individual runtime backends should
subclass these as required to implement backend-specific features.
"""
import abc

from enum import IntEnum
from collections import defaultdict
import itertools
import numpy as np
import ctypes
import numbers
import operator
import types
from hashlib import md5

from pyop2.datatypes import IntType, as_cstr, dtype_limits, ScalarType
from pyop2.configuration import configuration
from pyop2.caching import Cached, ObjectCached
from pyop2.exceptions import *
from pyop2.utils import *
from pyop2.mpi import MPI, collective, dup_comm
from pyop2.profiling import timed_region
from pyop2.sparsity import build_sparsity
from pyop2.version import __version__ as version

from coffee.base import Node
from coffee.visitors import EstimateFlops
from functools import reduce

import loopy


def _make_object(name, *args, **kwargs):
    # TODO: All "make_object("xyz", ...)" should be replaced by
    # "compute_backend.xyz(...)"?
    from pyop2.op2 import compute_backend
    return getattr(compute_backend, name)(*args, **kwargs)


# Data API

class Access(IntEnum):
    READ = 1
    WRITE = 2
    RW = 3
    INC = 4
    MIN = 5
    MAX = 6


READ = Access.READ
"""The :class:`Global`, :class:`Dat`, or :class:`Mat` is accessed read-only."""

WRITE = Access.WRITE
"""The  :class:`Global`, :class:`Dat`, or :class:`Mat` is accessed write-only,
and OP2 is not required to handle write conflicts."""

RW = Access.RW
"""The  :class:`Global`, :class:`Dat`, or :class:`Mat` is accessed for reading
and writing, and OP2 is not required to handle write conflicts."""

INC = Access.INC
"""The kernel computes increments to be summed onto a :class:`Global`,
:class:`Dat`, or :class:`Mat`. OP2 is responsible for managing the write
conflicts caused."""

MIN = Access.MIN
"""The kernel contributes to a reduction into a :class:`Global` using a ``min``
operation. OP2 is responsible for reducing over the different kernel
invocations."""

MAX = Access.MAX
"""The kernel contributes to a reduction into a :class:`Global` using a ``max``
operation. OP2 is responsible for reducing over the different kernel
invocations."""


class DataAvailability(IntEnum):
    """
    Indicates whether the device or host contains valid data.
    """
    AVAILABLE_ON_HOST_ONLY = 1
    AVAILABLE_ON_DEVICE_ONLY = 2
    AVAILABLE_ON_BOTH = 3


AVAILABLE_ON_HOST_ONLY = DataAvailability.AVAILABLE_ON_HOST_ONLY
AVAILABLE_ON_DEVICE_ONLY = DataAvailability.AVAILABLE_ON_DEVICE_ONLY
AVAILABLE_ON_BOTH = DataAvailability.AVAILABLE_ON_BOTH


# Data API


class Arg(object):

    """An argument to a :func:`pyop2.op2.par_loop`.

    .. warning ::
        User code should not directly instantiate :class:`Arg`.
        Instead, use the call syntax on the :class:`DataCarrier`.
    """

    def __init__(self, data=None, map=None, access=None, lgmaps=None, unroll_map=False):
        """
        :param data: A data-carrying object, either :class:`Dat` or class:`Mat`
        :param map:  A :class:`Map` to access this :class:`Arg` or the default
                     if the identity map is to be used.
        :param access: An access descriptor of type :class:`Access`
        :param lgmaps: For :class:`Mat` objects, a tuple of 2-tuples of local to
            global maps used during assembly.

        Checks that:

        1. the maps used are initialized i.e. have mapping data associated, and
        2. the to Set of the map used to access it matches the Set it is
           defined on.

        A :class:`MapValueError` is raised if these conditions are not met."""
        self.data = data
        self._map = map
        if map is None:
            self.map_tuple = ()
        elif isinstance(map, Map):
            self.map_tuple = (map, )
        else:
            self.map_tuple = tuple(map)

        if data is not None and hasattr(data, "dtype"):
            if data.dtype.kind == "c" and (access == MIN or access == MAX):
                raise ValueError("MIN and MAX access descriptors are undefined on complex data.")
        self._access = access

        self.unroll_map = unroll_map
        self.lgmaps = None
        if self._is_mat and lgmaps is not None:
            self.lgmaps = as_tuple(lgmaps)
            assert len(self.lgmaps) == self.data.nblocks
        else:
            if lgmaps is not None:
                raise ValueError("Local to global maps only for matrices")

        # Check arguments for consistency
        if configuration["type_check"] and not (self._is_global or map is None):
            for j, m in enumerate(map):
                if m.iterset.total_size > 0 and len(m.values_with_halo) == 0:
                    raise MapValueError("%s is not initialized." % map)
                if self._is_mat and m.toset != data.sparsity.dsets[j].set:
                    raise MapValueError(
                        "To set of %s doesn't match the set of %s." % (map, data))
            if self._is_dat and map.toset != data.dataset.set:
                raise MapValueError(
                    "To set of %s doesn't match the set of %s." % (map, data))

    @cached_property
    def _kernel_args_(self):
        return self.data._kernel_args_

    @cached_property
    def _argtypes_(self):
        return self.data._argtypes_

    @cached_property
    def _wrapper_cache_key_(self):
        if self.map is not None:
            map_ = tuple(None if m is None else m._wrapper_cache_key_ for m in self.map)
        else:
            map_ = self.map
        return (type(self), self.access, self.data._wrapper_cache_key_, map_, self.unroll_map)

    @property
    def _key(self):
        return (self.data, self._map, self._access)

    def __eq__(self, other):
        r""":class:`Arg`\s compare equal of they are defined on the same data,
        use the same :class:`Map` with the same index and the same access
        descriptor."""
        return self._key == other._key

    def __ne__(self, other):
        r""":class:`Arg`\s compare equal of they are defined on the same data,
        use the same :class:`Map` with the same index and the same access
        descriptor."""
        return not self.__eq__(other)

    def __str__(self):
        return "OP2 Arg: dat %s, map %s, access %s" % \
            (self.data, self._map, self._access)

    def __repr__(self):
        return "Arg(%r, %r, %r)" % \
            (self.data, self._map, self._access)

    def __iter__(self):
        for arg in self.split:
            yield arg

    @cached_property
    def split(self):
        """Split a mixed argument into a tuple of constituent arguments."""
        if self._is_mixed_dat:
            return tuple(Arg(d, m, self._access)
                         for d, m in zip(self.data, self._map))
        elif self._is_mixed_mat:
            rows, cols = self.data.sparsity.shape
            mr, mc = self.map
            return tuple(Arg(self.data[i, j], (mr.split[i], mc.split[j]), self._access)
                         for i in range(rows) for j in range(cols))
        else:
            return (self,)

    @cached_property
    def name(self):
        """The generated argument name."""
        return "arg%d" % self.position

    @cached_property
    def ctype(self):
        """String representing the C type of the data in this ``Arg``."""
        return self.data.ctype

    @cached_property
    def dtype(self):
        """Numpy datatype of this Arg"""
        return self.data.dtype

    @cached_property
    def map(self):
        """The :class:`Map` via which the data is to be accessed."""
        return self._map

    @cached_property
    def access(self):
        """Access descriptor. One of the constants of type :class:`Access`"""
        return self._access

    @cached_property
    def _is_dat_view(self):
        return isinstance(self.data, DatView)

    @cached_property
    def _is_mat(self):
        return isinstance(self.data, Mat)

    @cached_property
    def _is_mixed_mat(self):
        return self._is_mat and self.data.sparsity.shape > (1, 1)

    @cached_property
    def _is_global(self):
        return isinstance(self.data, Global)

    @cached_property
    def _is_global_reduction(self):
        return self._is_global and self._access in [INC, MIN, MAX]

    @cached_property
    def _is_dat(self):
        return isinstance(self.data, Dat)

    @cached_property
    def _is_mixed_dat(self):
        return isinstance(self.data, MixedDat)

    @cached_property
    def _is_mixed(self):
        return self._is_mixed_dat or self._is_mixed_mat

    @cached_property
    def _is_direct(self):
        return isinstance(self.data, Dat) and self.map is None

    @cached_property
    def _is_indirect(self):
        return isinstance(self.data, Dat) and self.map is not None

    @collective
    def global_to_local_begin(self):
        """Begin halo exchange for the argument if a halo update is required.
        Doing halo exchanges only makes sense for :class:`Dat` objects.
        """
        assert self._is_dat, "Doing halo exchanges only makes sense for Dats"
        if self._is_direct:
            return
        if self.access is not WRITE:
            self.data.global_to_local_begin(self.access)

    @collective
    def global_to_local_end(self):
        """Finish halo exchange for the argument if a halo update is required.
        Doing halo exchanges only makes sense for :class:`Dat` objects.
        """
        assert self._is_dat, "Doing halo exchanges only makes sense for Dats"
        if self._is_direct:
            return
        if self.access is not WRITE:
            self.data.global_to_local_end(self.access)

    @collective
    def local_to_global_begin(self):
        assert self._is_dat, "Doing halo exchanges only makes sense for Dats"
        if self._is_direct:
            return
        if self.access in {INC, MIN, MAX}:
            self.data.local_to_global_begin(self.access)

    @collective
    def local_to_global_end(self):
        assert self._is_dat, "Doing halo exchanges only makes sense for Dats"
        if self._is_direct:
            return
        if self.access in {INC, MIN, MAX}:
            self.data.local_to_global_end(self.access)

    @collective
    def reduction_begin(self, comm):
        """Begin reduction for the argument if its access is INC, MIN, or MAX.
        Doing a reduction only makes sense for :class:`Global` objects."""
        assert self._is_global, \
            "Doing global reduction only makes sense for Globals"
        if self.access is not READ:
            if self.access is INC:
                op = MPI.SUM
            elif self.access is MIN:
                op = MPI.MIN
            elif self.access is MAX:
                op = MPI.MAX
            if MPI.VERSION >= 3:
                self._reduction_req = comm.Iallreduce(self.data._data, self.data._buf, op=op)
            else:
                comm.Allreduce(self.data._data, self.data._buf, op=op)

    @collective
    def reduction_end(self, comm):
        """End reduction for the argument if it is in flight.
        Doing a reduction only makes sense for :class:`Global` objects."""
        assert self._is_global, \
            "Doing global reduction only makes sense for Globals"
        if self.access is not READ:
            if MPI.VERSION >= 3:
                self._reduction_req.Wait()
                self._reduction_req = None
            self.data._data[:] = self.data._buf[:]


class Set(object):

    """OP2 set.

    :param size: The size of the set.
    :type size: integer or list of four integers.
    :param string name: The name of the set (optional).
    :param halo: An exisiting halo to use (optional).

    When the set is employed as an iteration space in a
    :func:`pyop2.op2.par_loop`, the extent of any local iteration space within
    each set entry is indicated in brackets. See the example in
    :func:`pyop2.op2.par_loop` for more details.

    The size of the set can either be an integer, or a list of four
    integers.  The latter case is used for running in parallel where
    we distinguish between:

      - `CORE` (owned and not touching halo)
      - `OWNED` (owned, touching halo)
      - `EXECUTE HALO` (not owned, but executed over redundantly)
      - `NON EXECUTE HALO` (not owned, read when executing in the execute halo)

    If a single integer is passed, we assume that we're running in
    serial and there is no distinction.

    The division of set elements is: ::

        [0, CORE)
        [CORE, OWNED)
        [OWNED, GHOST)

    Halo send/receive data is stored on sets in a :class:`Halo`.
    """

    _CORE_SIZE = 0
    _OWNED_SIZE = 1
    _GHOST_SIZE = 2

    _extruded = False

    _kernel_args_ = ()
    _argtypes_ = ()

    @cached_property
    def _wrapper_cache_key_(self):
        return (type(self), )

    @validate_type(('size', (numbers.Integral, tuple, list, np.ndarray), SizeTypeError),
                   ('name', str, NameTypeError))
    def __init__(self, size, name=None, halo=None, comm=None):
        self.comm = dup_comm(comm)
        if isinstance(size, numbers.Integral):
            size = [size] * 3
        size = as_tuple(size, numbers.Integral, 3)
        assert size[Set._CORE_SIZE] <= size[Set._OWNED_SIZE] <= \
            size[Set._GHOST_SIZE], "Set received invalid sizes: %s" % size
        self._sizes = size
        self._name = name or "set_#x%x" % id(self)
        self._halo = halo
        self._partition_size = 1024
        # A cache of objects built on top of this set
        self._cache = {}

    @cached_property
    def core_size(self):
        """Core set size.  Owned elements not touching halo elements."""
        return self._sizes[Set._CORE_SIZE]

    @cached_property
    def size(self):
        """Set size, owned elements."""
        return self._sizes[Set._OWNED_SIZE]

    @cached_property
    def total_size(self):
        """Set size including ghost elements.
        """
        return self._sizes[Set._GHOST_SIZE]

    @cached_property
    def sizes(self):
        """Set sizes: core, owned, execute halo, total."""
        return self._sizes

    @cached_property
    def core_part(self):
        return SetPartition(self, 0, self.core_size)

    @cached_property
    def owned_part(self):
        return SetPartition(self, self.core_size, self.size - self.core_size)

    @cached_property
    def name(self):
        """User-defined label"""
        return self._name

    @cached_property
    def halo(self):
        """:class:`Halo` associated with this Set"""
        return self._halo

    @property
    def partition_size(self):
        """Default partition size"""
        return self._partition_size

    @partition_size.setter
    def partition_size(self, partition_value):
        """Set the partition size"""
        self._partition_size = partition_value

    def __iter__(self):
        """Yield self when iterated over."""
        yield self

    def __getitem__(self, idx):
        """Allow indexing to return self"""
        assert idx == 0
        return self

    def __len__(self):
        """This is not a mixed type and therefore of length 1."""
        return 1

    def __str__(self):
        return "OP2 Set: %s with size %s" % (self._name, self.size)

    def __repr__(self):
        return "Set(%r, %r)" % (self._sizes, self._name)

    def __call__(self, *indices):
        """Build a :class:`Subset` from this :class:`Set`

        :arg indices: The elements of this :class:`Set` from which the
                      :class:`Subset` should be formed.

        """
        if len(indices) == 1:
            indices = indices[0]
            if np.isscalar(indices):
                indices = [indices]
        return _make_object('Subset', self, indices)

    def __contains__(self, dset):
        """Indicate whether a given DataSet is compatible with this Set."""
        if isinstance(dset, DataSet):
            return dset.set is self
        else:
            return False

    def __pow__(self, e):
        """Derive a :class:`DataSet` with dimension ``e``"""
        return _make_object('DataSet', self, dim=e)

    @cached_property
    def layers(self):
        """Return None (not an :class:`ExtrudedSet`)."""
        return None


class GlobalSet(Set):

    _extruded = False

    """A proxy set allowing a :class:`Global` to be used in place of a
    :class:`Dat` where appropriate."""

    _kernel_args_ = ()
    _argtypes_ = ()

    def __init__(self, comm=None):
        self.comm = dup_comm(comm)
        self._cache = {}

    @cached_property
    def core_size(self):
        return 0

    @cached_property
    def size(self):
        return 1 if self.comm.rank == 0 else 0

    @cached_property
    def total_size(self):
        """Total set size, including halo elements."""
        return 1 if self.comm.rank == 0 else 0

    @cached_property
    def sizes(self):
        """Set sizes: core, owned, execute halo, total."""
        return (self.core_size, self.size, self.total_size)

    @cached_property
    def name(self):
        """User-defined label"""
        return "GlobalSet"

    @cached_property
    def halo(self):
        """:class:`Halo` associated with this Set"""
        return None

    @property
    def partition_size(self):
        """Default partition size"""
        return None

    def __iter__(self):
        """Yield self when iterated over."""
        yield self

    def __getitem__(self, idx):
        """Allow indexing to return self"""
        assert idx == 0
        return self

    def __len__(self):
        """This is not a mixed type and therefore of length 1."""
        return 1

    def __str__(self):
        return "OP2 GlobalSet"

    def __repr__(self):
        return "GlobalSet()"

    def __eq__(self, other):
        # Currently all GlobalSets compare equal.
        return isinstance(other, GlobalSet)

    def __hash__(self):
        # Currently all GlobalSets compare equal.
        return hash(type(self))


class ExtrudedSet(Set):

    """OP2 ExtrudedSet.

    :param parent: The parent :class:`Set` to build this :class:`ExtrudedSet` on top of
    :type parent: a :class:`Set`.
    :param layers: The number of layers in this :class:`ExtrudedSet`.
    :type layers: an integer, indicating the number of layers for every entity,
        or an array of shape (parent.total_size, 2) giving the start
        and one past the stop layer for every entity.  An entry
        ``a, b = layers[e, ...]`` means that the layers for entity
        ``e`` run over :math:`[a, b)`.

    The number of layers indicates the number of time the base set is
    extruded in the direction of the :class:`ExtrudedSet`.  As a
    result, there are ``layers-1`` extruded "cells" in an extruded set.
    """

    @validate_type(('parent', Set, TypeError))
    def __init__(self, parent, layers):
        self._parent = parent
        try:
            layers = verify_reshape(layers, IntType, (parent.total_size, 2))
            self.constant_layers = False
            if layers.min() < 0:
                raise SizeTypeError("Bottom of layers must be >= 0")
            if any(layers[:, 1] - layers[:, 0] < 1):
                raise SizeTypeError("Number of layers must be >= 0")
        except DataValueError:
            # Legacy, integer
            layers = np.asarray(layers, dtype=IntType)
            if layers.shape:
                raise SizeTypeError("Specifying layers per entity, but provided %s, needed (%d, 2)",
                                    layers.shape, parent.total_size)
            if layers < 2:
                raise SizeTypeError("Need at least two layers, not %d", layers)
            layers = np.asarray([[0, layers]], dtype=IntType)
            self.constant_layers = True

        self._layers = layers
        self._extruded = True

    @cached_property
    def _kernel_args_(self):
        return (self.layers_array.ctypes.data, )

    @cached_property
    def _argtypes_(self):
        return (ctypes.c_voidp, )

    @cached_property
    def _wrapper_cache_key_(self):
        return self.parent._wrapper_cache_key_ + (self.constant_layers, )

    def __getattr__(self, name):
        """Returns a :class:`Set` specific attribute."""
        value = getattr(self._parent, name)
        setattr(self, name, value)
        return value

    def __contains__(self, set):
        return set is self.parent

    def __str__(self):
        return "OP2 ExtrudedSet: %s with size %s (%s layers)" % \
            (self._name, self.size, self._layers)

    def __repr__(self):
        return "ExtrudedSet(%r, %r)" % (self._parent, self._layers)

    @cached_property
    def parent(self):
        return self._parent

    @cached_property
    def layers(self):
        """The layers of this extruded set."""
        if self.constant_layers:
            # Backwards compat
            return self.layers_array[0, 1]
        else:
            raise ValueError("No single layer, use layers_array attribute")

    @cached_property
    def layers_array(self):
        return self._layers

    def get_availability(self):
        raise NotImplementedError

    def ensure_availability_on_host(self):
        raise NotImplementedError

    def ensure_availaibility_on_device(self):
        raise NotImplementedError

    def is_available_on_host(self):
        return bool(self.get_availability() & AVAILABLE_ON_HOST_ONLY)

    def is_available_on_device(self):
        return bool(self.get_availability() & AVAILABLE_ON_DEVICE_ONLY)


class Subset(ExtrudedSet):

    """OP2 subset.

    :param superset: The superset of the subset.
    :type superset: a :class:`Set` or a :class:`Subset`.
    :param indices: Elements of the superset that form the
        subset. Duplicate values are removed when constructing the subset.
    :type indices: a list of integers, or a numpy array.
    """
    @validate_type(('superset', Set, TypeError),
                   ('indices', (list, tuple, np.ndarray), TypeError))
    def __init__(self, superset, indices):
        # sort and remove duplicates
        indices = np.unique(indices)
        if isinstance(superset, Subset):
            # Unroll indices to point to those in the parent
            indices = superset.indices[indices]
            superset = superset.superset
        assert type(superset) is Set or type(superset) is ExtrudedSet, \
            'Subset construction failed, should not happen'

        self._superset = superset
        self._indices = verify_reshape(indices, IntType, (len(indices),))

        if len(self._indices) > 0 and (self._indices[0] < 0 or self._indices[-1] >= self._superset.total_size):
            raise SubsetIndexOutOfBounds(
                'Out of bounds indices in Subset construction: [%d, %d) not [0, %d)' %
                (self._indices[0], self._indices[-1], self._superset.total_size))

        self._sizes = ((self._indices < superset.core_size).sum(),
                       (self._indices < superset.size).sum(),
                       len(self._indices))
        self._extruded = superset._extruded

    @cached_property
    def _kernel_args_(self):
        return self._superset._kernel_args_ + (self._indices.ctypes.data, )

    @cached_property
    def _argtypes_(self):
        return self._superset._argtypes_ + (ctypes.c_voidp, )

    # Look up any unspecified attributes on the _set.
    def __getattr__(self, name):
        """Returns a :class:`Set` specific attribute."""
        value = getattr(self._superset, name)
        setattr(self, name, value)
        return value

    def __pow__(self, e):
        """Derive a :class:`DataSet` with dimension ``e``"""
        raise NotImplementedError("Deriving a DataSet from a Subset is unsupported")

    def __str__(self):
        return "OP2 Subset: %s with sizes %s" % \
            (self._name, self._sizes)

    def __repr__(self):
        return "Subset(%r, %r)" % (self._superset, self._indices)

    def __call__(self, *indices):
        """Build a :class:`Subset` from this :class:`Subset`

        :arg indices: The elements of this :class:`Subset` from which the
                      :class:`Subset` should be formed.

        """
        if len(indices) == 1:
            indices = indices[0]
            if np.isscalar(indices):
                indices = [indices]
        return _make_object('Subset', self, indices)

    @cached_property
    def superset(self):
        """Returns the superset Set"""
        return self._superset

    @cached_property
    def indices(self):
        """Returns the indices pointing in the superset."""
        return self._indices

    @cached_property
    def layers_array(self):
        if self._superset.constant_layers:
            return self._superset.layers_array
        else:
            return self._superset.layers_array[self.indices, ...]

    def get_availability(self):
        raise NotImplementedError

    def ensure_availability_on_device(self):
        raise NotImplementedError

    def ensure_availability_on_host(self):
        raise NotImplementedError

    def is_available_on_host(self):
        return bool(self.get_availability() & AVAILABLE_ON_HOST_ONLY)

    def is_available_on_device(self):
        return bool(self.get_availability() & AVAILABLE_ON_DEVICE_ONLY)


class SetPartition(object):
    def __init__(self, set, offset, size):
        self.set = set
        self.offset = offset
        self.size = size


class MixedSet(Set, ObjectCached):
    r"""A container for a bag of :class:`Set`\s."""

    def __init__(self, sets):
        r""":param iterable sets: Iterable of :class:`Set`\s or :class:`ExtrudedSet`\s"""
        if self._initialized:
            return
        self._sets = sets
        assert all(s is None or isinstance(s, GlobalSet) or ((s.layers == self._sets[0].layers).all() if s.layers is not None else True) for s in sets), \
            "All components of a MixedSet must have the same number of layers."
        # TODO: do all sets need the same communicator?
        self.comm = reduce(lambda a, b: a or b, map(lambda s: s if s is None else s.comm, sets))
        self._initialized = True

    @cached_property
    def _kernel_args_(self):
        raise NotImplementedError

    @cached_property
    def _argtypes_(self):
        raise NotImplementedError

    @cached_property
    def _wrapper_cache_key_(self):
        raise NotImplementedError

    @classmethod
    def _process_args(cls, sets, **kwargs):
        sets = [s for s in sets]
        try:
            sets = as_tuple(sets, ExtrudedSet)
        except TypeError:
            sets = as_tuple(sets, (Set, type(None)))
        cache = sets[0]
        return (cache, ) + (sets, ), kwargs

    @classmethod
    def _cache_key(cls, sets, **kwargs):
        return sets

    def __getitem__(self, idx):
        """Return :class:`Set` with index ``idx`` or a given slice of sets."""
        return self._sets[idx]

    @cached_property
    def split(self):
        r"""The underlying tuple of :class:`Set`\s."""
        return self._sets

    @cached_property
    def core_size(self):
        """Core set size. Owned elements not touching halo elements."""
        return sum(s.core_size for s in self._sets)

    @cached_property
    def size(self):
        """Set size, owned elements."""
        return sum(0 if s is None else s.size for s in self._sets)

    @cached_property
    def total_size(self):
        """Total set size, including halo elements."""
        return sum(s.total_size for s in self._sets)

    @cached_property
    def sizes(self):
        """Set sizes: core, owned, execute halo, total."""
        return (self.core_size, self.size, self.total_size)

    @cached_property
    def name(self):
        """User-defined labels."""
        return tuple(s.name for s in self._sets)

    @cached_property
    def halo(self):
        r""":class:`Halo`\s associated with these :class:`Set`\s."""
        halos = tuple(s.halo for s in self._sets)
        return halos if any(halos) else None

    @cached_property
    def _extruded(self):
        return isinstance(self._sets[0], ExtrudedSet)

    @cached_property
    def layers(self):
        """Numbers of layers in the extruded mesh (or None if this MixedSet is not extruded)."""
        return self._sets[0].layers

    def __iter__(self):
        r"""Yield all :class:`Set`\s when iterated over."""
        for s in self._sets:
            yield s

    def __len__(self):
        """Return number of contained :class:`Set`s."""
        return len(self._sets)

    def __pow__(self, e):
        """Derive a :class:`MixedDataSet` with dimensions ``e``"""
        return _make_object('MixedDataSet', self._sets, e)

    def __str__(self):
        return "OP2 MixedSet composed of Sets: %s" % (self._sets,)

    def __repr__(self):
        return "MixedSet(%r)" % (self._sets,)

    def __eq__(self, other):
        return type(self) == type(other) and self._sets == other._sets


class DataSet(ObjectCached):
    """PyOP2 Data Set

    Set used in the op2.Dat structures to specify the dimension of the data.
    """

    @validate_type(('iter_set', Set, SetTypeError),
                   ('dim', (numbers.Integral, tuple, list), DimTypeError),
                   ('name', str, NameTypeError))
    def __init__(self, iter_set, dim=1, name=None):
        if isinstance(iter_set, ExtrudedSet):
            raise NotImplementedError("Not allowed!")
        if self._initialized:
            return
        if isinstance(iter_set, Subset):
            raise NotImplementedError("Deriving a DataSet from a Subset is unsupported")
        self._set = iter_set
        self._dim = as_tuple(dim, numbers.Integral)
        self._cdim = np.prod(self._dim).item()
        self._name = name or "dset_#x%x" % id(self)
        self._initialized = True

    @classmethod
    def _process_args(cls, *args, **kwargs):
        return (args[0], ) + args, kwargs

    @classmethod
    def _cache_key(cls, iter_set, dim=1, name=None):
        return (iter_set, as_tuple(dim, numbers.Integral))

    @cached_property
    def _wrapper_cache_key_(self):
        return (type(self), self.dim, self._set._wrapper_cache_key_)

    def __getstate__(self):
        """Extract state to pickle."""
        return self.__dict__

    def __setstate__(self, d):
        """Restore from pickled state."""
        self.__dict__.update(d)

    # Look up any unspecified attributes on the _set.
    def __getattr__(self, name):
        """Returns a Set specific attribute."""
        value = getattr(self.set, name)
        setattr(self, name, value)
        return value

    def __getitem__(self, idx):
        """Allow index to return self"""
        assert idx == 0
        return self

    @cached_property
    def dim(self):
        """The shape tuple of the values for each element of the set."""
        return self._dim

    @cached_property
    def cdim(self):
        """The scalar number of values for each member of the set. This is
        the product of the dim tuple."""
        return self._cdim

    @cached_property
    def name(self):
        """Returns the name of the data set."""
        return self._name

    @cached_property
    def set(self):
        """Returns the parent set of the data set."""
        return self._set

    def __iter__(self):
        """Yield self when iterated over."""
        yield self

    def __len__(self):
        """This is not a mixed type and therefore of length 1."""
        return 1

    def __str__(self):
        return "OP2 DataSet: %s on set %s, with dim %s" % \
            (self._name, self._set, self._dim)

    def __repr__(self):
        return "DataSet(%r, %r, %r)" % (self._set, self._dim, self._name)

    def __contains__(self, dat):
        """Indicate whether a given Dat is compatible with this DataSet."""
        return dat.dataset == self


class GlobalDataSet(DataSet):
    """A proxy :class:`DataSet` for use in a :class:`Sparsity` where the
    matrix has :class:`Global` rows or columns."""

    def __init__(self, global_):
        """
        :param global_: The :class:`Global` on which this object is based."""

        self._global = global_
        self._globalset = GlobalSet(comm=self.comm)
        self._name = "gdset_#x%x" % id(self)

    @classmethod
    def _cache_key(cls, *args):
        return None

    @cached_property
    def dim(self):
        """The shape tuple of the values for each element of the set."""
        return self._global._dim

    @cached_property
    def cdim(self):
        """The scalar number of values for each member of the set. This is
        the product of the dim tuple."""
        return self._global._cdim

    @cached_property
    def name(self):
        """Returns the name of the data set."""
        return self._global._name

    @cached_property
    def comm(self):
        """Return the communicator on which the set is defined."""
        return self._global.comm

    @cached_property
    def set(self):
        """Returns the parent set of the data set."""
        return self._globalset

    @cached_property
    def size(self):
        """The number of local entries in the Dataset (1 on rank 0)"""
        return 1 if MPI.comm.rank == 0 else 0

    def __iter__(self):
        """Yield self when iterated over."""
        yield self

    def __len__(self):
        """This is not a mixed type and therefore of length 1."""
        return 1

    def __str__(self):
        return "OP2 GlobalDataSet: %s on Global %s" % \
            (self._name, self._global)

    def __repr__(self):
        return "GlobalDataSet(%r)" % (self._global)


class MixedDataSet(DataSet, ObjectCached):
    r"""A container for a bag of :class:`DataSet`\s.

    Initialized either from a :class:`MixedSet` and an iterable or iterator of
    ``dims`` of corresponding length ::

        mdset = op2.MixedDataSet(mset, [dim1, ..., dimN])

    or from a tuple of :class:`Set`\s and an iterable of ``dims`` of
    corresponding length ::

        mdset = op2.MixedDataSet([set1, ..., setN], [dim1, ..., dimN])

    If all ``dims`` are to be the same, they can also be given as an
    :class:`int` for either of above invocations ::

        mdset = op2.MixedDataSet(mset, dim)
        mdset = op2.MixedDataSet([set1, ..., setN], dim)

    Initialized from a :class:`MixedSet` without explicitly specifying ``dims``
    they default to 1 ::

        mdset = op2.MixedDataSet(mset)

    Initialized from an iterable or iterator of :class:`DataSet`\s and/or
    :class:`Set`\s, where :class:`Set`\s are implicitly upcast to
    :class:`DataSet`\s of dim 1 ::

        mdset = op2.MixedDataSet([dset1, ..., dsetN])
    """

    def __init__(self, arg, dims=None):
        r"""
        :param arg:  a :class:`MixedSet` or an iterable or a generator
                     expression of :class:`Set`\s or :class:`DataSet`\s or a
                     mixture of both
        :param dims: `None` (the default) or an :class:`int` or an iterable or
                     generator expression of :class:`int`\s, which **must** be
                     of same length as `arg`

        .. Warning ::
            When using generator expressions for ``arg`` or ``dims``, these
            **must** terminate or else will cause an infinite loop.
        """
        if self._initialized:
            return
        self._dsets = arg
        self._initialized = True

    @classmethod
    def _process_args(cls, arg, dims=None):
        # If the second argument is not None it is expect to be a scalar dim
        # or an iterable of dims and the first is expected to be a MixedSet or
        # an iterable of Sets
        if dims is not None:
            # If arg is a MixedSet, get its Sets tuple
            sets = arg.split if isinstance(arg, MixedSet) else tuple(arg)
            # If dims is a scalar, turn it into a tuple of right length
            dims = (dims,) * len(sets) if isinstance(dims, int) else tuple(dims)
            if len(sets) != len(dims):
                raise ValueError("Got MixedSet of %d Sets but %s dims" %
                                 (len(sets), len(dims)))
            dsets = tuple(s ** d for s, d in zip(sets, dims))
        # Otherwise expect the first argument to be an iterable of Sets and/or
        # DataSets and upcast Sets to DataSets as necessary
        else:
            arg = [s if isinstance(s, DataSet) else s ** 1 for s in arg]
            dsets = as_tuple(arg, type=DataSet)

        return (dsets[0].set, ) + (dsets, ), {}

    @classmethod
    def _cache_key(cls, arg, dims=None):
        return arg

    @cached_property
    def _wrapper_cache_key_(self):
        raise NotImplementedError

    def __getitem__(self, idx):
        """Return :class:`DataSet` with index ``idx`` or a given slice of datasets."""
        return self._dsets[idx]

    @cached_property
    def split(self):
        r"""The underlying tuple of :class:`DataSet`\s."""
        return self._dsets

    @cached_property
    def dim(self):
        """The shape tuple of the values for each element of the sets."""
        return tuple(s.dim for s in self._dsets)

    @cached_property
    def cdim(self):
        """The sum of the scalar number of values for each member of the sets.
        This is the sum of products of the dim tuples."""
        return sum(s.cdim for s in self._dsets)

    @cached_property
    def name(self):
        """Returns the name of the data sets."""
        return tuple(s.name for s in self._dsets)

    @cached_property
    def set(self):
        """Returns the :class:`MixedSet` this :class:`MixedDataSet` is
        defined on."""
        return MixedSet(s.set for s in self._dsets)

    def __iter__(self):
        r"""Yield all :class:`DataSet`\s when iterated over."""
        for ds in self._dsets:
            yield ds

    def __len__(self):
        """Return number of contained :class:`DataSet`s."""
        return len(self._dsets)

    def __str__(self):
        return "OP2 MixedDataSet composed of DataSets: %s" % (self._dsets,)

    def __repr__(self):
        return "MixedDataSet(%r)" % (self._dsets,)


class Halo(object, metaclass=abc.ABCMeta):

    """A description of a halo associated with a :class:`Set`.

    The halo object describes which :class:`Set` elements are sent
    where, and which :class:`Set` elements are received from where.
    """

    @abc.abstractproperty
    def comm(self):
        """The MPI communicator for this halo."""
        pass

    @abc.abstractproperty
    def local_to_global_numbering(self):
        """The mapping from process-local to process-global numbers for this halo."""
        pass

    @abc.abstractmethod
    def global_to_local_begin(self, dat, insert_mode):
        """Begin an exchange from global (assembled) to local (ghosted) representation.

        :arg dat: The :class:`Dat` to exchange.
        :arg insert_mode: The insertion mode.
        """
        pass

    @abc.abstractmethod
    def global_to_local_end(self, dat, insert_mode):
        """Finish an exchange from global (assembled) to local (ghosted) representation.

        :arg dat: The :class:`Dat` to exchange.
        :arg insert_mode: The insertion mode.
        """
        pass

    @abc.abstractmethod
    def local_to_global_begin(self, dat, insert_mode):
        """Begin an exchange from local (ghosted) to global (assembled) representation.

        :arg dat: The :class:`Dat` to exchange.
        :arg insert_mode: The insertion mode.
        """
        pass

    @abc.abstractmethod
    def local_to_global_end(self, dat, insert_mode):
        """Finish an exchange from local (ghosted) to global (assembled) representation.

        :arg dat: The :class:`Dat` to exchange.
        :arg insert_mode: The insertion mode.
        """
        pass


class DataCarrier(object):

    """Abstract base class for OP2 data.

    Actual objects will be :class:`DataCarrier` objects of rank 0
    (:class:`Global`), rank 1 (:class:`Dat`), or rank 2
    (:class:`Mat`)"""

    @cached_property
    def dtype(self):
        """The Python type of the data."""
        return self._data.dtype

    @cached_property
    def ctype(self):
        """The c type of the data."""
        return as_cstr(self.dtype)

    @cached_property
    def name(self):
        """User-defined label."""
        return self._name

    @cached_property
    def dim(self):
        """The shape tuple of the values for each element of the object."""
        return self._dim

    @cached_property
    def cdim(self):
        """The scalar number of values for each member of the object. This is
        the product of the dim tuple."""
        return self._cdim


class _EmptyDataMixin(object):
    """A mixin for :class:`Dat` and :class:`Global` objects that takes
    care of allocating data on demand if the user has passed nothing
    in.

    Accessing the :attr:`_data` property allocates a zeroed data array
    if it does not already exist.
    """
    def __init__(self, data, dtype, shape):
        if data is None:
            self._dtype = np.dtype(dtype if dtype is not None else ScalarType)
        else:
            self._numpy_data = verify_reshape(data, dtype, shape, allow_none=True)
            self._dtype = self._data.dtype

    @cached_property
    def _data(self):
        """Return the user-provided data buffer, or a zeroed buffer of
        the correct size if none was provided."""
        if not self._is_allocated:
            self._numpy_data = np.zeros(self.shape, dtype=self._dtype)
        return self._numpy_data

    @property
    def _is_allocated(self):
        """Return True if the data buffer has been allocated."""
        return hasattr(self, '_numpy_data')


class Dat(DataCarrier, _EmptyDataMixin):
    """OP2 vector data. A :class:`Dat` holds values on every element of a
    :class:`DataSet`.

    If a :class:`Set` is passed as the ``dataset`` argument, rather
    than a :class:`DataSet`, the :class:`Dat` is created with a default
    :class:`DataSet` dimension of 1.

    If a :class:`Dat` is passed as the ``dataset`` argument, a copy is
    returned.

    It is permissible to pass `None` as the `data` argument.  In this
    case, allocation of the data buffer is postponed until it is
    accessed.

    .. note::
        If the data buffer is not passed in, it is implicitly
        initialised to be zero.

    When a :class:`Dat` is passed to :func:`pyop2.op2.par_loop`, the map via
    which indirection occurs and the access descriptor are passed by
    calling the :class:`Dat`. For instance, if a :class:`Dat` named ``D`` is
    to be accessed for reading via a :class:`Map` named ``M``, this is
    accomplished by ::

      D(pyop2.READ, M)

    The :class:`Map` through which indirection occurs can be indexed
    using the index notation described in the documentation for the
    :class:`Map`. Direct access to a Dat is accomplished by
    omitting the path argument.

    :class:`Dat` objects support the pointwise linear algebra operations
    ``+=``, ``*=``, ``-=``, ``/=``, where ``*=`` and ``/=`` also support
    multiplication / division by a scalar.
    """

    _zero_kernels = {}
    """Class-level cache for zero kernels."""

    _modes = [READ, WRITE, RW, INC, MIN, MAX]

    @cached_property
    def pack(self):
        from pyop2.codegen.builder import DatPack
        return DatPack

    @validate_type(('dataset', (DataCarrier, DataSet, Set), DataSetTypeError),
                   ('name', str, NameTypeError))
    @validate_dtype(('dtype', None, DataTypeError))
    def __init__(self, dataset, data=None, dtype=None, name=None):

        if isinstance(dataset, Dat):
            self.__init__(dataset.dataset, None, dtype=dataset.dtype,
                          name="copy_of_%s" % dataset.name)
            dataset.copy(self)
            return
        if type(dataset) is Set or type(dataset) is ExtrudedSet:
            # If a Set, rather than a dataset is passed in, default to
            # a dataset dimension of 1.
            dataset = dataset ** 1
        self._shape = (dataset.total_size,) + (() if dataset.cdim == 1 else dataset.dim)
        _EmptyDataMixin.__init__(self, data, dtype, self._shape)

        self._dataset = dataset
        self.comm = dataset.comm
        self.halo_valid = True
        self._name = name or "dat_#x%x" % id(self)

    @cached_property
    def _kernel_args_(self):
        return (self._data.ctypes.data, )

    @cached_property
    def _argtypes_(self):
        return (ctypes.c_voidp, )

    @cached_property
    def _wrapper_cache_key_(self):
        return (type(self), self.dtype, self._dataset._wrapper_cache_key_)

    @validate_in(('access', _modes, ModeValueError))
    def __call__(self, access, path=None):
        if configuration["type_check"] and path and path.toset != self.dataset.set:
            raise MapValueError("To Set of Map does not match Set of Dat.")
        return Arg(data=self, map=path, access=access)

    def __getitem__(self, idx):
        """Return self if ``idx`` is 0, raise an error otherwise."""
        if idx != 0:
            raise IndexValueError("Can only extract component 0 from %r" % self)
        return self

    @cached_property
    def split(self):
        """Tuple containing only this :class:`Dat`."""
        return (self,)

    @cached_property
    def dataset(self):
        """:class:`DataSet` on which the Dat is defined."""
        return self._dataset

    @cached_property
    def dim(self):
        """The shape of the values for each element of the object."""
        return self.dataset.dim

    @cached_property
    def cdim(self):
        """The scalar number of values for each member of the object. This is
        the product of the dim tuple."""
        return self.dataset.cdim

    @property
    @collective
    def data(self):
        """Numpy array containing the data values.

        With this accessor you are claiming that you will modify
        the values you get back.  If you only need to look at the
        values, use :meth:`data_ro` instead.

        This only shows local values, to see the halo values too use
        :meth:`data_with_halos`.

        """
        if self.dataset.total_size > 0 and self._data.size == 0 and self.cdim > 0:
            raise RuntimeError("Illegal access: no data associated with this Dat!")
        self.halo_valid = False
        v = self._data[:self.dataset.size].view()
        v.setflags(write=True)
        return v

    @property
    @collective
    def data_with_halos(self):
        r"""A view of this :class:`Dat`\s data.

        This accessor marks the :class:`Dat` as dirty, see
        :meth:`data` for more details on the semantics.

        With this accessor, you get to see up to date halo values, but
        you should not try and modify them, because they will be
        overwritten by the next halo exchange."""
        self.global_to_local_begin(RW)
        self.global_to_local_end(RW)
        self.halo_valid = False
        v = self._data.view()
        v.setflags(write=True)
        return v

    @property
    @collective
    def data_ro(self):
        """Numpy array containing the data values.  Read-only.

        With this accessor you are not allowed to modify the values
        you get back.  If you need to do so, use :meth:`data` instead.

        This only shows local values, to see the halo values too use
        :meth:`data_ro_with_halos`.

        """
        if self.dataset.total_size > 0 and self._data.size == 0 and self.cdim > 0:
            raise RuntimeError("Illegal access: no data associated with this Dat!")
        v = self._data[:self.dataset.size].view()
        v.setflags(write=False)
        return v

    @property
    @collective
    def data_ro_with_halos(self):
        r"""A view of this :class:`Dat`\s data.

        This accessor does not mark the :class:`Dat` as dirty, and is
        a read only view, see :meth:`data_ro` for more details on the
        semantics.

        With this accessor, you get to see up to date halo values, but
        you should not try and modify them, because they will be
        overwritten by the next halo exchange.

        """
        self.global_to_local_begin(READ)
        self.global_to_local_end(READ)
        v = self._data.view()
        v.setflags(write=False)
        return v

    def save(self, filename):
        """Write the data array to file ``filename`` in NumPy format."""
        np.save(filename, self.data_ro)

    def load(self, filename):
        """Read the data stored in file ``filename`` into a NumPy array
        and store the values in :meth:`_data`.
        """
        # The np.save method appends a .npy extension to the file name
        # if the user has not supplied it. However, np.load does not,
        # so we need to handle this ourselves here.
        if(filename[-4:] != ".npy"):
            filename = filename + ".npy"

        if isinstance(self.data, tuple):
            # MixedDat case
            for d, d_from_file in zip(self.data, np.load(filename)):
                d[:] = d_from_file[:]
        else:
            self.data[:] = np.load(filename)

    @cached_property
    def shape(self):
        return self._shape

    @cached_property
    def dtype(self):
        return self._dtype

    @cached_property
    def nbytes(self):
        """Return an estimate of the size of the data associated with this
        :class:`Dat` in bytes. This will be the correct size of the data
        payload, but does not take into account the (presumably small)
        overhead of the object and its metadata.

        Note that this is the process local memory usage, not the sum
        over all MPI processes.
        """

        return self.dtype.itemsize * self.dataset.total_size * self.dataset.cdim

    @collective
    def zero(self, subset=None):
        """Zero the data associated with this :class:`Dat`

        :arg subset: A :class:`Subset` of entries to zero (optional)."""
        if hasattr(self, "_zero_parloops"):
            loops = self._zero_parloops
        else:
            loops = {}
            self._zero_parloops = loops

        iterset = subset or self.dataset.set

        loop = loops.get(iterset, None)

        if loop is None:
<<<<<<< HEAD
            import islpy as isl
            import pymbolic.primitives as p

            inames = isl.make_zero_and_vars(["i"])
            domain = (inames[0].le_set(inames["i"])) & (inames["i"].lt_set(inames[0] + self.cdim))
            x = p.Variable("dat")
            i = p.Variable("i")
            insn = loopy.Assignment(x.index(i), 0, within_inames=frozenset(["i"]))
            data = loopy.GlobalArg("dat", dtype=self.dtype, shape=(self.cdim,))
            knl = loopy.make_function([domain], [insn], [data], name="zero")

            knl = Kernel(knl, 'zero')
=======
            try:
                knl = self._zero_kernels[(self.dtype, self.cdim)]
            except KeyError:
                import islpy as isl
                import pymbolic.primitives as p

                inames = isl.make_zero_and_vars(["i"])
                domain = (inames[0].le_set(inames["i"])) & (inames["i"].lt_set(inames[0] + self.cdim))
                x = p.Variable("dat")
                i = p.Variable("i")
                insn = loopy.Assignment(x.index(i), 0, within_inames=frozenset(["i"]))
                data = loopy.GlobalArg("dat", dtype=self.dtype, shape=(self.cdim,))
                knl = loopy.make_function([domain], [insn], [data], name="zero")

                knl = _make_object('Kernel', knl, 'zero')
                self._zero_kernels[(self.dtype, self.cdim)] = knl
>>>>>>> d0cc348d
            loop = _make_object('ParLoop', knl,
                                iterset,
                                self(WRITE))
            loops[iterset] = loop
        loop.compute()

    @collective
    def copy(self, other, subset=None):
        """Copy the data in this :class:`Dat` into another.

        :arg other: The destination :class:`Dat`
        :arg subset: A :class:`Subset` of elements to copy (optional)"""
        if other is self:
            return
        self._copy_parloop(other, subset=subset).compute()

    @collective
    def _copy_parloop(self, other, subset=None):
        """Create the :class:`ParLoop` implementing copy."""
        if not hasattr(self, '_copy_kernel'):
            import islpy as isl
            import pymbolic.primitives as p
            inames = isl.make_zero_and_vars(["i"])
            domain = (inames[0].le_set(inames["i"])) & (inames["i"].lt_set(inames[0] + self.cdim))
            _other = p.Variable("other")
            _self = p.Variable("self")
            i = p.Variable("i")
            insn = loopy.Assignment(_other.index(i), _self.index(i), within_inames=frozenset(["i"]))
            data = [loopy.GlobalArg("self", dtype=self.dtype, shape=(self.cdim,)),
                    loopy.GlobalArg("other", dtype=other.dtype, shape=(other.cdim,))]
            knl = loopy.make_function([domain], [insn], data, name="copy")

            self._copy_kernel = Kernel(knl, 'copy')
        return _make_object('ParLoop', self._copy_kernel,
                            subset or self.dataset.set,
                            self(READ), other(WRITE))

    def __iter__(self):
        """Yield self when iterated over."""
        yield self

    def __len__(self):
        """This is not a mixed type and therefore of length 1."""
        return 1

    def __str__(self):
        return "OP2 Dat: %s on (%s) with datatype %s" \
               % (self._name, self._dataset, self.dtype.name)

    def __repr__(self):
        return "Dat(%r, None, %r, %r)" \
               % (self._dataset, self.dtype, self._name)

    def _check_shape(self, other):
        if other.dataset.dim != self.dataset.dim:
            raise ValueError('Mismatched shapes in operands %s and %s',
                             self.dataset.dim, other.dataset.dim)

    def _op_kernel(self, op, globalp, dtype):
        key = (op, globalp, dtype)
        try:
            if not hasattr(self, "_op_kernel_cache"):
                self._op_kernel_cache = {}
            return self._op_kernel_cache[key]
        except KeyError:
            pass
        import islpy as isl
        import pymbolic.primitives as p
        name = "binop_%s" % op.__name__
        inames = isl.make_zero_and_vars(["i"])
        domain = (inames[0].le_set(inames["i"])) & (inames["i"].lt_set(inames[0] + self.cdim))
        _other = p.Variable("other")
        _self = p.Variable("self")
        _ret = p.Variable("ret")
        i = p.Variable("i")
        lhs = _ret.index(i)
        if globalp:
            rhs = _other.index(0)
            rshape = (1, )
        else:
            rhs = _other.index(i)
            rshape = (self.cdim, )
        insn = loopy.Assignment(lhs, op(_self.index(i), rhs), within_inames=frozenset(["i"]))
        data = [loopy.GlobalArg("self", dtype=self.dtype, shape=(self.cdim,)),
                loopy.GlobalArg("other", dtype=dtype, shape=rshape),
                loopy.GlobalArg("ret", dtype=self.dtype, shape=(self.cdim,))]
        knl = loopy.make_function([domain], [insn], data, name=name)
        return self._op_kernel_cache.setdefault(key, Kernel(knl, name))

    def _op(self, other, op):
        ret = _make_object('Dat', self.dataset, None, self.dtype)
        if np.isscalar(other):
            other = _make_object('Global', 1, data=other)
            globalp = True
        else:
            self._check_shape(other)
            globalp = False
        par_loop(self._op_kernel(op, globalp, other.dtype),
                 self.dataset.set, self(READ), other(READ), ret(WRITE))
        return ret

    def _iop_kernel(self, op, globalp, other_is_self, dtype):
        key = (op, globalp, other_is_self, dtype)
        try:
            if not hasattr(self, "_iop_kernel_cache"):
                self._iop_kernel_cache = {}
            return self._iop_kernel_cache[key]
        except KeyError:
            pass
        import islpy as isl
        import pymbolic.primitives as p
        name = "iop_%s" % op.__name__
        inames = isl.make_zero_and_vars(["i"])
        domain = (inames[0].le_set(inames["i"])) & (inames["i"].lt_set(inames[0] + self.cdim))
        _other = p.Variable("other")
        _self = p.Variable("self")
        i = p.Variable("i")
        lhs = _self.index(i)
        rshape = (self.cdim, )
        if globalp:
            rhs = _other.index(0)
            rshape = (1, )
        elif other_is_self:
            rhs = _self.index(i)
        else:
            rhs = _other.index(i)
        insn = loopy.Assignment(lhs, op(lhs, rhs), within_inames=frozenset(["i"]))
        data = [loopy.GlobalArg("self", dtype=self.dtype, shape=(self.cdim,))]
        if not other_is_self:
            data.append(loopy.GlobalArg("other", dtype=dtype, shape=rshape))
        knl = loopy.make_function([domain], [insn], data, name=name)
        return self._iop_kernel_cache.setdefault(key, Kernel(knl, name))

    def _iop(self, other, op):
        globalp = False
        if np.isscalar(other):
            other = _make_object('Global', 1, data=other)
            globalp = True
        elif other is not self:
            self._check_shape(other)
        args = [self(INC)]
        if other is not self:
            args.append(other(READ))
        par_loop(self._iop_kernel(op, globalp, other is self, other.dtype), self.dataset.set, *args)
        return self

    def _inner_kernel(self, dtype):
        try:
            if not hasattr(self, "_inner_kernel_cache"):
                self._inner_kernel_cache = {}
            return self._inner_kernel_cache[dtype]
        except KeyError:
            pass
        import islpy as isl
        import pymbolic.primitives as p
        inames = isl.make_zero_and_vars(["i"])
        domain = (inames[0].le_set(inames["i"])) & (inames["i"].lt_set(inames[0] + self.cdim))
        _self = p.Variable("self")
        _other = p.Variable("other")
        _ret = p.Variable("ret")
        _conj = p.Variable("conj") if dtype.kind == "c" else lambda x: x
        i = p.Variable("i")
        insn = loopy.Assignment(_ret[0], _ret[0] + _self[i]*_conj(_other[i]),
                                within_inames=frozenset(["i"]))
        data = [loopy.GlobalArg("self", dtype=self.dtype, shape=(self.cdim,)),
                loopy.GlobalArg("other", dtype=dtype, shape=(self.cdim,)),
                loopy.GlobalArg("ret", dtype=self.dtype, shape=(1,))]
        knl = loopy.make_function([domain], [insn], data, name="inner")
        k = Kernel(knl, "inner")
        return self._inner_kernel_cache.setdefault(dtype, k)

    def inner(self, other):
        """Compute the l2 inner product of the flattened :class:`Dat`

        :arg other: the other :class:`Dat` to compute the inner
             product against. The complex conjugate of this is taken.

        """
        self._check_shape(other)
        ret = _make_object('Global', 1, data=0, dtype=self.dtype)
        par_loop(self._inner_kernel(other.dtype), self.dataset.set,
                 self(READ), other(READ), ret(INC))
        return ret.data_ro[0]

    @property
    def norm(self):
        """Compute the l2 norm of this :class:`Dat`

        .. note::

           This acts on the flattened data (see also :meth:`inner`)."""
        from math import sqrt
        return sqrt(self.inner(self).real)

    def __pos__(self):
        pos = _make_object('Dat', self)
        return pos

    def __add__(self, other):
        """Pointwise addition of fields."""
        return self._op(other, operator.add)

    def __radd__(self, other):
        """Pointwise addition of fields.

        self.__radd__(other) <==> other + self."""
        return self + other

    @cached_property
    def _neg_kernel(self):
        # Copy and negate in one go.
        import islpy as isl
        import pymbolic.primitives as p
        name = "neg"
        inames = isl.make_zero_and_vars(["i"])
        domain = (inames[0].le_set(inames["i"])) & (inames["i"].lt_set(inames[0] + self.cdim))
        lvalue = p.Variable("other")
        rvalue = p.Variable("self")
        i = p.Variable("i")
        insn = loopy.Assignment(lvalue.index(i), -rvalue.index(i), within_inames=frozenset(["i"]))
        data = [loopy.GlobalArg("other", dtype=self.dtype, shape=(self.cdim,)),
                loopy.GlobalArg("self", dtype=self.dtype, shape=(self.cdim,))]
        knl = loopy.make_function([domain], [insn], data, name=name)
        return Kernel(knl, name)

    def __neg__(self):
        neg = _make_object('Dat', self.dataset, dtype=self.dtype)
        par_loop(self._neg_kernel, self.dataset.set, neg(WRITE), self(READ))
        return neg

    def __sub__(self, other):
        """Pointwise subtraction of fields."""
        return self._op(other, operator.sub)

    def __rsub__(self, other):
        """Pointwise subtraction of fields.

        self.__rsub__(other) <==> other - self."""
        ret = -self
        ret += other
        return ret

    def __mul__(self, other):
        """Pointwise multiplication or scaling of fields."""
        return self._op(other, operator.mul)

    def __rmul__(self, other):
        """Pointwise multiplication or scaling of fields.

        self.__rmul__(other) <==> other * self."""
        return self.__mul__(other)

    def __truediv__(self, other):
        """Pointwise division or scaling of fields."""
        return self._op(other, operator.truediv)

    __div__ = __truediv__  # Python 2 compatibility

    def __iadd__(self, other):
        """Pointwise addition of fields."""
        return self._iop(other, operator.iadd)

    def __isub__(self, other):
        """Pointwise subtraction of fields."""
        return self._iop(other, operator.isub)

    def __imul__(self, other):
        """Pointwise multiplication or scaling of fields."""
        return self._iop(other, operator.imul)

    def __itruediv__(self, other):
        """Pointwise division or scaling of fields."""
        return self._iop(other, operator.itruediv)

    __idiv__ = __itruediv__  # Python 2 compatibility

    @collective
    def global_to_local_begin(self, access_mode):
        """Begin a halo exchange from global to ghosted representation.

        :kwarg access_mode: Mode with which the data will subsequently
           be accessed."""
        halo = self.dataset.halo
        if halo is None:
            return
        if not self.halo_valid and access_mode in {READ, RW}:
            halo.global_to_local_begin(self, WRITE)
        elif access_mode in {INC, MIN, MAX}:
            min_, max_ = dtype_limits(self.dtype)
            val = {MAX: min_, MIN: max_, INC: 0}[access_mode]
            self._data[self.dataset.size:] = val
        else:
            # WRITE
            pass

    @collective
    def global_to_local_end(self, access_mode):
        """End a halo exchange from global to ghosted representation.

        :kwarg access_mode: Mode with which the data will subsequently
           be accessed."""
        halo = self.dataset.halo
        if halo is None:
            return
        if not self.halo_valid and access_mode in {READ, RW}:
            halo.global_to_local_end(self, WRITE)
            self.halo_valid = True
        elif access_mode in {INC, MIN, MAX}:
            self.halo_valid = False
        else:
            # WRITE
            pass

    @collective
    def local_to_global_begin(self, insert_mode):
        """Begin a halo exchange from ghosted to global representation.

        :kwarg insert_mode: insertion mode (an access descriptor)"""
        halo = self.dataset.halo
        if halo is None:
            return
        halo.local_to_global_begin(self, insert_mode)

    @collective
    def local_to_global_end(self, insert_mode):
        """End a halo exchange from ghosted to global representation.

        :kwarg insert_mode: insertion mode (an access descriptor)"""
        halo = self.dataset.halo
        if halo is None:
            return
        halo.local_to_global_end(self, insert_mode)
        self.halo_valid = False

    def get_availability(self):
        raise NotImplementedError("Subclasses must implement this.")

    def ensure_availability_on_device(self):
        raise NotImplementedError("Subclasses must implement this.")

    def ensure_availability_on_host(self):
        raise NotImplementedError("Subclasses must implement this.")

    def is_available_on_device(self):
        return bool(self.get_availability() & AVAILABLE_ON_DEVICE_ONLY)

    def is_available_on_host(self):
        return bool(self.get_availability() & AVAILABLE_ON_HOST_ONLY)


class DatView(Dat):
    """An indexed view into a :class:`Dat`.

    This object can be used like a :class:`Dat` but the kernel will
    only see the requested index, rather than the full data.

    :arg dat: The :class:`Dat` to create a view into.
    :arg index: The component to select a view of.
    """
    def __init__(self, dat, index):
        index = as_tuple(index)
        assert len(index) == len(dat.dim)
        for i, d in zip(index, dat.dim):
            if not (0 <= i < d):
                raise IndexValueError("Can't create DatView with index %s for Dat with shape %s" % (index, dat.dim))
        self.index = index
        # Point at underlying data
        super(DatView, self).__init__(dat.dataset,
                                      dat._data,
                                      dtype=dat.dtype,
                                      name="view[%s](%s)" % (index, dat.name))
        self._parent = dat

    @cached_property
    def _kernel_args_(self):
        return self._parent._kernel_args_

    @cached_property
    def _argtypes_(self):
        return self._parent._argtypes_

    @cached_property
    def _wrapper_cache_key_(self):
        return (type(self), self.index, self._parent._wrapper_cache_key_)

    @cached_property
    def cdim(self):
        return 1

    @cached_property
    def dim(self):
        return (1, )

    @cached_property
    def shape(self):
        return (self.dataset.total_size, )

    @property
    def data(self):
        full = self._parent.data
        idx = (slice(None), *self.index)
        return full[idx]

    @property
    def data_ro(self):
        full = self._parent.data_ro
        idx = (slice(None), *self.index)
        return full[idx]

    @property
    def data_with_halos(self):
        full = self._parent.data_with_halos
        idx = (slice(None), *self.index)
        return full[idx]

    @property
    def data_ro_with_halos(self):
        full = self._parent.data_ro_with_halos
        idx = (slice(None), *self.index)
        return full[idx]


class MixedDat(Dat):
    r"""A container for a bag of :class:`Dat`\s.

    Initialized either from a :class:`MixedDataSet`, a :class:`MixedSet`, or
    an iterable of :class:`DataSet`\s and/or :class:`Set`\s, where all the
    :class:`Set`\s are implcitly upcast to :class:`DataSet`\s ::

        mdat = op2.MixedDat(mdset)
        mdat = op2.MixedDat([dset1, ..., dsetN])

    or from an iterable of :class:`Dat`\s ::

        mdat = op2.MixedDat([dat1, ..., datN])
    """

    def __init__(self, mdset_or_dats):
        def what(x):
            if isinstance(x, (Global, GlobalDataSet, GlobalSet)):
                return "Global"
            elif isinstance(x, (Dat, DataSet, Set)):
                return "Dat"
            else:
                raise DataSetTypeError("Huh?!")
        if isinstance(mdset_or_dats, MixedDat):
            self._dats = tuple(_make_object(what(d), d) for d in mdset_or_dats)
        else:
            self._dats = tuple(d if isinstance(d, (Dat, Global)) else _make_object(what(d), d) for d in mdset_or_dats)
        if not all(d.dtype == self._dats[0].dtype for d in self._dats):
            raise DataValueError('MixedDat with different dtypes is not supported')
        # TODO: Think about different communicators on dats (c.f. MixedSet)
        self.comm = self._dats[0].comm

    @cached_property
    def _kernel_args_(self):
        return tuple(itertools.chain(*(d._kernel_args_ for d in self)))

    @cached_property
    def _argtypes_(self):
        return tuple(itertools.chain(*(d._argtypes_ for d in self)))

    @cached_property
    def _wrapper_cache_key_(self):
        return (type(self),) + tuple(d._wrapper_cache_key_ for d in self)

    def __getitem__(self, idx):
        """Return :class:`Dat` with index ``idx`` or a given slice of Dats."""
        return self._dats[idx]

    @cached_property
    def dtype(self):
        """The NumPy dtype of the data."""
        return self._dats[0].dtype

    @cached_property
    def split(self):
        r"""The underlying tuple of :class:`Dat`\s."""
        return self._dats

    @cached_property
    def dataset(self):
        r""":class:`MixedDataSet`\s this :class:`MixedDat` is defined on."""
        return _make_object('MixedDataSet', tuple(s.dataset for s in self._dats))

    @cached_property
    def _data(self):
        """Return the user-provided data buffer, or a zeroed buffer of
        the correct size if none was provided."""
        return tuple(d._data for d in self)

    @property
    @collective
    def data(self):
        """Numpy arrays containing the data excluding halos."""
        return tuple(s.data for s in self._dats)

    @property
    @collective
    def data_with_halos(self):
        """Numpy arrays containing the data including halos."""
        return tuple(s.data_with_halos for s in self._dats)

    @property
    @collective
    def data_ro(self):
        """Numpy arrays with read-only data excluding halos."""
        return tuple(s.data_ro for s in self._dats)

    @property
    @collective
    def data_ro_with_halos(self):
        """Numpy arrays with read-only data including halos."""
        return tuple(s.data_ro_with_halos for s in self._dats)

    @property
    def halo_valid(self):
        """Does this Dat have up to date halos?"""
        return all(s.halo_valid for s in self)

    @halo_valid.setter
    def halo_valid(self, val):
        """Indictate whether this Dat requires a halo update"""
        for d in self:
            d.halo_valid = val

    @collective
    def global_to_local_begin(self, access_mode):
        for s in self:
            s.global_to_local_begin(access_mode)

    @collective
    def global_to_local_end(self, access_mode):
        for s in self:
            s.global_to_local_end(access_mode)

    @collective
    def local_to_global_begin(self, insert_mode):
        for s in self:
            s.local_to_global_begin(insert_mode)

    @collective
    def local_to_global_end(self, insert_mode):
        for s in self:
            s.local_to_global_end(insert_mode)

    @collective
    def zero(self, subset=None):
        """Zero the data associated with this :class:`MixedDat`.

        :arg subset: optional subset of entries to zero (not implemented)."""
        if subset is not None:
            raise NotImplementedError("Subsets of mixed sets not implemented")
        for d in self._dats:
            d.zero()

    @cached_property
    def nbytes(self):
        """Return an estimate of the size of the data associated with this
        :class:`MixedDat` in bytes. This will be the correct size of the data
        payload, but does not take into account the (presumably small)
        overhead of the object and its metadata.

        Note that this is the process local memory usage, not the sum
        over all MPI processes.
        """

        return np.sum([d.nbytes for d in self._dats])

    @collective
    def copy(self, other, subset=None):
        """Copy the data in this :class:`MixedDat` into another.

        :arg other: The destination :class:`MixedDat`
        :arg subset: Subsets are not supported, this must be :class:`None`"""

        if subset is not None:
            raise NotImplementedError("MixedDat.copy with a Subset is not supported")
        for s, o in zip(self, other):
            s.copy(o)

    def __iter__(self):
        r"""Yield all :class:`Dat`\s when iterated over."""
        for d in self._dats:
            yield d

    def __len__(self):
        r"""Return number of contained :class:`Dats`\s."""
        return len(self._dats)

    def __hash__(self):
        return hash(self._dats)

    def __eq__(self, other):
        r""":class:`MixedDat`\s are equal if all their contained :class:`Dat`\s
        are."""
        return type(self) == type(other) and self._dats == other._dats

    def __ne__(self, other):
        r""":class:`MixedDat`\s are equal if all their contained :class:`Dat`\s
        are."""
        return not self.__eq__(other)

    def __str__(self):
        return "OP2 MixedDat composed of Dats: %s" % (self._dats,)

    def __repr__(self):
        return "MixedDat(%r)" % (self._dats,)

    def inner(self, other):
        """Compute the l2 inner product.

        :arg other: the other :class:`MixedDat` to compute the inner product against"""
        ret = 0
        for s, o in zip(self, other):
            ret += s.inner(o)
        return ret

    def _op(self, other, op):
        ret = []
        if np.isscalar(other):
            for s in self:
                ret.append(op(s, other))
        else:
            self._check_shape(other)
            for s, o in zip(self, other):
                ret.append(op(s, o))
        return _make_object('MixedDat', ret)

    def _iop(self, other, op):
        if np.isscalar(other):
            for s in self:
                op(s, other)
        else:
            self._check_shape(other)
            for s, o in zip(self, other):
                op(s, o)
        return self

    def __pos__(self):
        ret = []
        for s in self:
            ret.append(s.__pos__())
        return _make_object('MixedDat', ret)

    def __neg__(self):
        ret = []
        for s in self:
            ret.append(s.__neg__())
        return _make_object('MixedDat', ret)

    def __add__(self, other):
        """Pointwise addition of fields."""
        return self._op(other, operator.add)

    def __radd__(self, other):
        """Pointwise addition of fields.

        self.__radd__(other) <==> other + self."""
        return self._op(other, operator.add)

    def __sub__(self, other):
        """Pointwise subtraction of fields."""
        return self._op(other, operator.sub)

    def __rsub__(self, other):
        """Pointwise subtraction of fields.

        self.__rsub__(other) <==> other - self."""
        return self._op(other, operator.sub)

    def __mul__(self, other):
        """Pointwise multiplication or scaling of fields."""
        return self._op(other, operator.mul)

    def __rmul__(self, other):
        """Pointwise multiplication or scaling of fields.

        self.__rmul__(other) <==> other * self."""
        return self._op(other, operator.mul)

    def __div__(self, other):
        """Pointwise division or scaling of fields."""
        return self._op(other, operator.div)

    def __iadd__(self, other):
        """Pointwise addition of fields."""
        return self._iop(other, operator.iadd)

    def __isub__(self, other):
        """Pointwise subtraction of fields."""
        return self._iop(other, operator.isub)

    def __imul__(self, other):
        """Pointwise multiplication or scaling of fields."""
        return self._iop(other, operator.imul)

    def __idiv__(self, other):
        """Pointwise division or scaling of fields."""
        return self._iop(other, operator.idiv)


class Global(DataCarrier, _EmptyDataMixin):

    """OP2 global value.

    When a ``Global`` is passed to a :func:`pyop2.op2.par_loop`, the access
    descriptor is passed by `calling` the ``Global``.  For example, if
    a ``Global`` named ``G`` is to be accessed for reading, this is
    accomplished by::

      G(pyop2.READ)

    It is permissible to pass `None` as the `data` argument.  In this
    case, allocation of the data buffer is postponed until it is
    accessed.

    .. note::
        If the data buffer is not passed in, it is implicitly
        initialised to be zero.
    """

    _modes = [READ, INC, MIN, MAX]

    @validate_type(('name', str, NameTypeError))
    def __init__(self, dim, data=None, dtype=None, name=None, comm=None):
        if isinstance(dim, Global):
            # If g is a Global, Global(g) performs a deep copy. This is for compatibility with Dat.
            self.__init__(dim._dim, None, dtype=dim.dtype,
                          name="copy_of_%s" % dim.name, comm=dim.comm)
            dim.copy(self)
            return
        self._dim = as_tuple(dim, int)
        self._cdim = np.prod(self._dim).item()
        _EmptyDataMixin.__init__(self, data, dtype, self._dim)
        self._buf = np.empty(self.shape, dtype=self.dtype)
        self._name = name or "global_#x%x" % id(self)
        self.comm = comm

    @cached_property
    def _kernel_args_(self):
        return (self._data.ctypes.data, )

    @cached_property
    def _argtypes_(self):
        return (ctypes.c_voidp, )

    @cached_property
    def _wrapper_cache_key_(self):
        return (type(self), self.dtype, self.shape)

    @validate_in(('access', _modes, ModeValueError))
    def __call__(self, access, path=None):
        return Arg(data=self, access=access)

    def __iter__(self):
        """Yield self when iterated over."""
        yield self

    def __len__(self):
        """This is not a mixed type and therefore of length 1."""
        return 1

    def __getitem__(self, idx):
        """Return self if ``idx`` is 0, raise an error otherwise."""
        if idx != 0:
            raise IndexValueError("Can only extract component 0 from %r" % self)
        return self

    def __str__(self):
        return "OP2 Global Argument: %s with dim %s and value %s" \
            % (self._name, self._dim, self._data)

    def __repr__(self):
        return "Global(%r, %r, %r, %r)" % (self._dim, self._data,
                                           self._data.dtype, self._name)

    @cached_property
    def dataset(self):
        return _make_object('GlobalDataSet', self)

    @property
    def shape(self):
        return self._dim

    @property
    def data(self):
        """Data array."""
        if len(self._data) == 0:
            raise RuntimeError("Illegal access: No data associated with this Global!")
        return self._data

    @property
    def dtype(self):
        return self._dtype

    @property
    def data_ro(self):
        """Data array."""
        view = self.data.view()
        view.setflags(write=False)
        return view

    @data.setter
    def data(self, value):
        self._data[:] = verify_reshape(value, self.dtype, self.dim)

    @property
    def nbytes(self):
        """Return an estimate of the size of the data associated with this
        :class:`Global` in bytes. This will be the correct size of the
        data payload, but does not take into account the overhead of
        the object and its metadata. This renders this method of
        little statistical significance, however it is included to
        make the interface consistent.
        """

        return self.dtype.itemsize * self._cdim

    @collective
    def duplicate(self):
        """Return a deep copy of self."""
        return type(self)(self.dim, data=np.copy(self.data_ro),
                          dtype=self.dtype, name=self.name)

    @collective
    def copy(self, other, subset=None):
        """Copy the data in this :class:`Global` into another.

        :arg other: The destination :class:`Global`
        :arg subset: A :class:`Subset` of elements to copy (optional)"""

        other.data = np.copy(self.data_ro)

    @collective
    def zero(self):
        self._data[...] = 0

    @collective
    def global_to_local_begin(self, access_mode):
        """Dummy halo operation for the case in which a :class:`Global` forms
        part of a :class:`MixedDat`."""
        pass

    @collective
    def global_to_local_end(self, access_mode):
        """Dummy halo operation for the case in which a :class:`Global` forms
        part of a :class:`MixedDat`."""
        pass

    @collective
    def local_to_global_begin(self, insert_mode):
        """Dummy halo operation for the case in which a :class:`Global` forms
        part of a :class:`MixedDat`."""
        pass

    @collective
    def local_to_global_end(self, insert_mode):
        """Dummy halo operation for the case in which a :class:`Global` forms
        part of a :class:`MixedDat`."""
        pass

    def _op(self, other, op):
        ret = type(self)(self.dim, dtype=self.dtype, name=self.name, comm=self.comm)
        if isinstance(other, Global):
            ret.data[:] = op(self.data_ro, other.data_ro)
        else:
            ret.data[:] = op(self.data_ro, other)
        return ret

    def _iop(self, other, op):
        if isinstance(other, Global):
            op(self.data[:], other.data_ro)
        else:
            op(self.data[:], other)
        return self

    def __pos__(self):
        return self.duplicate()

    def __add__(self, other):
        """Pointwise addition of fields."""
        return self._op(other, operator.add)

    def __radd__(self, other):
        """Pointwise addition of fields.

        self.__radd__(other) <==> other + self."""
        return self + other

    def __neg__(self):
        return type(self)(self.dim, data=-np.copy(self.data_ro),
                          dtype=self.dtype, name=self.name)

    def __sub__(self, other):
        """Pointwise subtraction of fields."""
        return self._op(other, operator.sub)

    def __rsub__(self, other):
        """Pointwise subtraction of fields.

        self.__rsub__(other) <==> other - self."""
        ret = -self
        ret += other
        return ret

    def __mul__(self, other):
        """Pointwise multiplication or scaling of fields."""
        return self._op(other, operator.mul)

    def __rmul__(self, other):
        """Pointwise multiplication or scaling of fields.

        self.__rmul__(other) <==> other * self."""
        return self.__mul__(other)

    def __truediv__(self, other):
        """Pointwise division or scaling of fields."""
        return self._op(other, operator.truediv)

    def __iadd__(self, other):
        """Pointwise addition of fields."""
        return self._iop(other, operator.iadd)

    def __isub__(self, other):
        """Pointwise subtraction of fields."""
        return self._iop(other, operator.isub)

    def __imul__(self, other):
        """Pointwise multiplication or scaling of fields."""
        return self._iop(other, operator.imul)

    def __itruediv__(self, other):
        """Pointwise division or scaling of fields."""
        return self._iop(other, operator.itruediv)

    def inner(self, other):
        assert isinstance(other, Global)
        return np.dot(self.data_ro, np.conj(other.data_ro))

    def get_availability(self):
        raise NotImplementedError

    def ensure_availability_on_host(self):
        raise NotImplementedError

    def ensure_availaibility_on_device(self):
        raise NotImplementedError

    def is_available_on_host(self):
        return bool(self.get_availability() & AVAILABLE_ON_HOST_ONLY)

    def is_available_on_device(self):
        return bool(self.get_availability() & AVAILABLE_ON_DEVICE_ONLY)


class Map(object):

    """OP2 map, a relation between two :class:`Set` objects.

    Each entry in the ``iterset`` maps to ``arity`` entries in the
    ``toset``. When a map is used in a :func:`pyop2.op2.par_loop`, it is
    possible to use Python index notation to select an individual entry on the
    right hand side of this map. There are three possibilities:

    * No index. All ``arity`` :class:`Dat` entries will be passed to the
      kernel.
    * An integer: ``some_map[n]``. The ``n`` th entry of the
      map result will be passed to the kernel.
    """

    dtype = IntType

    @validate_type(('iterset', Set, SetTypeError), ('toset', Set, SetTypeError),
                   ('arity', numbers.Integral, ArityTypeError), ('name', str, NameTypeError))
    def __init__(self, iterset, toset, arity, values=None, name=None, offset=None):
        self._iterset = iterset
        self._toset = toset
        self.comm = toset.comm
        self._arity = arity
        self._values = verify_reshape(values, IntType,
                                      (iterset.total_size, arity),
                                      allow_none=True)
        self.shape = (iterset.total_size, arity)
        self._name = name or "map_#x%x" % id(self)
        if offset is None or len(offset) == 0:
            self._offset = None
        else:
            self._offset = verify_reshape(offset, IntType, (arity, ))
        # A cache for objects built on top of this map
        self._cache = {}

    @cached_property
    def _kernel_args_(self):
        return (self._values.ctypes.data, )

    @cached_property
    def _argtypes_(self):
        return (ctypes.c_voidp, )

    @cached_property
    def _wrapper_cache_key_(self):
        return (type(self), self.arity, tuplify(self.offset))

    # This is necessary so that we can convert a Map to a tuple
    # (needed in as_tuple).  Because, __getitem__ no longer returns a
    # Map we have to explicitly provide an iterable interface
    def __iter__(self):
        """Yield self when iterated over."""
        yield self

    def __len__(self):
        """This is not a mixed type and therefore of length 1."""
        return 1

    @cached_property
    def split(self):
        return (self,)

    @cached_property
    def iterset(self):
        """:class:`Set` mapped from."""
        return self._iterset

    @cached_property
    def toset(self):
        """:class:`Set` mapped to."""
        return self._toset

    @cached_property
    def arity(self):
        """Arity of the mapping: number of toset elements mapped to per
        iterset element."""
        return self._arity

    @cached_property
    def arities(self):
        """Arity of the mapping: number of toset elements mapped to per
        iterset element.

        :rtype: tuple"""
        return (self._arity,)

    @cached_property
    def arange(self):
        """Tuple of arity offsets for each constituent :class:`Map`."""
        return (0, self._arity)

    @cached_property
    def values(self):
        """Mapping array.

        This only returns the map values for local points, to see the
        halo points too, use :meth:`values_with_halo`."""
        return self._values[:self.iterset.size]

    @cached_property
    def values_with_halo(self):
        """Mapping array.

        This returns all map values (including halo points), see
        :meth:`values` if you only need to look at the local
        points."""
        return self._values

    @cached_property
    def name(self):
        """User-defined label"""
        return self._name

    @cached_property
    def offset(self):
        """The vertical offset."""
        return self._offset

    def __str__(self):
        return "OP2 Map: %s from (%s) to (%s) with arity %s" \
               % (self._name, self._iterset, self._toset, self._arity)

    def __repr__(self):
        return "Map(%r, %r, %r, None, %r)" \
               % (self._iterset, self._toset, self._arity, self._name)

    def __le__(self, o):
        """self<=o if o equals self or self._parent <= o."""
        return self == o

    def get_availability(self):
        raise NotImplementedError

    def ensure_availability_on_host(self):
        raise NotImplementedError

    def ensure_availaibility_on_device(self):
        raise NotImplementedError

    def is_available_on_host(self):
        return bool(self.get_availability() & AVAILABLE_ON_HOST_ONLY)

    def is_available_on_device(self):
        return bool(self.get_availability() & AVAILABLE_ON_DEVICE_ONLY)


class MixedMap(Map, ObjectCached):
    r"""A container for a bag of :class:`Map`\s."""

    def __init__(self, maps):
        r""":param iterable maps: Iterable of :class:`Map`\s"""
        if self._initialized:
            return
        self._maps = maps
        if not all(m is None or m.iterset == self.iterset for m in self._maps):
            raise MapTypeError("All maps in a MixedMap need to share the same iterset")
        # TODO: Think about different communicators on maps (c.f. MixedSet)
        # TODO: What if all maps are None?
        comms = tuple(m.comm for m in self._maps if m is not None)
        if not all(c == comms[0] for c in comms):
            raise MapTypeError("All maps needs to share a communicator")
        if len(comms) == 0:
            raise MapTypeError("Don't know how to make communicator")
        self.comm = comms[0]
        self._initialized = True

    @classmethod
    def _process_args(cls, *args, **kwargs):
        maps = as_tuple(args[0], type=Map, allow_none=True)
        cache = maps[0]
        return (cache, ) + (maps, ), kwargs

    @classmethod
    def _cache_key(cls, maps):
        return maps

    @cached_property
    def _kernel_args_(self):
        return tuple(itertools.chain(*(m._kernel_args_ for m in self if m is not None)))

    @cached_property
    def _argtypes_(self):
        return tuple(itertools.chain(*(m._argtypes_ for m in self if m is not None)))

    @cached_property
    def _wrapper_cache_key_(self):
        return tuple(m._wrapper_cache_key_ for m in self if m is not None)

    @cached_property
    def split(self):
        r"""The underlying tuple of :class:`Map`\s."""
        return self._maps

    @cached_property
    def iterset(self):
        """:class:`MixedSet` mapped from."""
        return reduce(lambda a, b: a or b, map(lambda s: s if s is None else s.iterset, self._maps))

    @cached_property
    def toset(self):
        """:class:`MixedSet` mapped to."""
        return MixedSet(tuple(GlobalSet(comm=self.comm) if m is None else
                              m.toset for m in self._maps))

    @cached_property
    def arity(self):
        """Arity of the mapping: total number of toset elements mapped to per
        iterset element."""
        return sum(m.arity for m in self._maps)

    @cached_property
    def arities(self):
        """Arity of the mapping: number of toset elements mapped to per
        iterset element.

        :rtype: tuple"""
        return tuple(m.arity for m in self._maps)

    @cached_property
    def arange(self):
        """Tuple of arity offsets for each constituent :class:`Map`."""
        return (0,) + tuple(np.cumsum(self.arities))

    @cached_property
    def values(self):
        """Mapping arrays excluding data for halos.

        This only returns the map values for local points, to see the
        halo points too, use :meth:`values_with_halo`."""
        return tuple(m.values for m in self._maps)

    @cached_property
    def values_with_halo(self):
        """Mapping arrays including data for halos.

        This returns all map values (including halo points), see
        :meth:`values` if you only need to look at the local
        points."""
        return tuple(None if m is None else
                     m.values_with_halo for m in self._maps)

    @cached_property
    def name(self):
        """User-defined labels"""
        return tuple(m.name for m in self._maps)

    @cached_property
    def offset(self):
        """Vertical offsets."""
        return tuple(0 if m is None else m.offset for m in self._maps)

    def __iter__(self):
        r"""Yield all :class:`Map`\s when iterated over."""
        for m in self._maps:
            yield m

    def __len__(self):
        r"""Number of contained :class:`Map`\s."""
        return len(self._maps)

    def __le__(self, o):
        """self<=o if o equals self or its self._parent==o."""
        return self == o or all(m <= om for m, om in zip(self, o))

    def __str__(self):
        return "OP2 MixedMap composed of Maps: %s" % (self._maps,)

    def __repr__(self):
        return "MixedMap(%r)" % (self._maps,)


class Sparsity(ObjectCached):

    """OP2 Sparsity, the non-zero structure a matrix derived from the union of
    the outer product of pairs of :class:`Map` objects.

    Examples of constructing a Sparsity: ::

        Sparsity(single_dset, single_map, 'mass')
        Sparsity((row_dset, col_dset), (single_rowmap, single_colmap))
        Sparsity((row_dset, col_dset),
                 [(first_rowmap, first_colmap), (second_rowmap, second_colmap)])

    .. _MatMPIAIJSetPreallocation: http://www.mcs.anl.gov/petsc/petsc-current/docs/manualpages/Mat/MatMPIAIJSetPreallocation.html
    """

    def __init__(self, dsets, maps, *, iteration_regions=None, name=None, nest=None, block_sparse=None):
        r"""
        :param dsets: :class:`DataSet`\s for the left and right function
            spaces this :class:`Sparsity` maps between
        :param maps: :class:`Map`\s to build the :class:`Sparsity` from
        :type maps: a pair of :class:`Map`\s specifying a row map and a column
            map, or an iterable of pairs of :class:`Map`\s specifying multiple
            row and column maps - if a single :class:`Map` is passed, it is
            used as both a row map and a column map
        :param iteration_regions: regions that select subsets of extruded maps to iterate over.
        :param string name: user-defined label (optional)
        :param nest: Should the sparsity over mixed set be built as nested blocks?
        :param block_sparse: Should the sparsity for datasets with
            cdim > 1 be built as a block sparsity?
        """
        # Protect against re-initialization when retrieved from cache
        if self._initialized:
            return

        self._block_sparse = block_sparse
        # Split into a list of row maps and a list of column maps
        maps, iteration_regions = zip(*maps)
        self._rmaps, self._cmaps = zip(*maps)
        self._dsets = dsets

        if isinstance(dsets[0], GlobalDataSet) or isinstance(dsets[1], GlobalDataSet):
            self._dims = (((1, 1),),)
            self._d_nnz = None
            self._o_nnz = None
            self._nrows = None if isinstance(dsets[0], GlobalDataSet) else self._rmaps[0].toset.size
            self._ncols = None if isinstance(dsets[1], GlobalDataSet) else self._cmaps[0].toset.size
            self.lcomm = dsets[0].comm if isinstance(dsets[0], GlobalDataSet) else self._rmaps[0].comm
            self.rcomm = dsets[1].comm if isinstance(dsets[1], GlobalDataSet) else self._cmaps[0].comm
        else:
            self.lcomm = self._rmaps[0].comm
            self.rcomm = self._cmaps[0].comm

            rset, cset = self.dsets
            # All rmaps and cmaps have the same data set - just use the first.
            self._nrows = rset.size
            self._ncols = cset.size

            self._has_diagonal = (rset == cset)

            tmp = itertools.product([x.cdim for x in self._dsets[0]],
                                    [x.cdim for x in self._dsets[1]])

            dims = [[None for _ in range(self.shape[1])] for _ in range(self.shape[0])]
            for r in range(self.shape[0]):
                for c in range(self.shape[1]):
                    dims[r][c] = next(tmp)

            self._dims = tuple(tuple(d) for d in dims)

        if self.lcomm != self.rcomm:
            raise ValueError("Haven't thought hard enough about different left and right communicators")
        self.comm = self.lcomm

        self._name = name or "sparsity_#x%x" % id(self)

        self.iteration_regions = iteration_regions
        # If the Sparsity is defined on MixedDataSets, we need to build each
        # block separately
        if (isinstance(dsets[0], MixedDataSet) or isinstance(dsets[1], MixedDataSet)) \
           and nest:
            self._nested = True
            self._blocks = []
            for i, rds in enumerate(dsets[0]):
                row = []
                for j, cds in enumerate(dsets[1]):
                    row.append(Sparsity((rds, cds), [(rm.split[i], cm.split[j]) for
                                                     rm, cm in maps],
                                        iteration_regions=iteration_regions,
                                        block_sparse=block_sparse))
                self._blocks.append(row)
            self._d_nnz = tuple(s._d_nnz for s in self)
            self._o_nnz = tuple(s._o_nnz for s in self)
        elif isinstance(dsets[0], GlobalDataSet) or isinstance(dsets[1], GlobalDataSet):
            # Where the sparsity maps either from or to a Global, we
            # don't really have any sparsity structure.
            self._blocks = [[self]]
            self._nested = False
        else:
            for dset in dsets:
                if isinstance(dset, MixedDataSet) and any([isinstance(d, GlobalDataSet) for d in dset]):
                    raise SparsityFormatError("Mixed monolithic matrices with Global rows or columns are not supported.")
            self._nested = False
            with timed_region("CreateSparsity"):
                nnz, onnz = build_sparsity(self)
                self._d_nnz = nnz
                self._o_nnz = onnz
            self._blocks = [[self]]
        self._initialized = True

    _cache = {}

    @classmethod
    @validate_type(('dsets', (Set, DataSet, tuple, list), DataSetTypeError),
                   ('maps', (Map, tuple, list), MapTypeError))
    def _process_args(cls, dsets, maps, *, iteration_regions=None, name=None, nest=None, block_sparse=None):
        "Turn maps argument into a canonical tuple of pairs."

        # A single data set becomes a pair of identical data sets
        dsets = [dsets, dsets] if isinstance(dsets, (Set, DataSet)) else list(dsets)
        # Upcast Sets to DataSets
        dsets = [s ** 1 if isinstance(s, Set) else s for s in dsets]

        # Check data sets are valid
        for dset in dsets:
            if not isinstance(dset, DataSet) and dset is not None:
                raise DataSetTypeError("All data sets must be of type DataSet, not type %r" % type(dset))

        # A single map becomes a pair of identical maps
        maps = (maps, maps) if isinstance(maps, Map) else maps
        # A single pair becomes a tuple of one pair
        maps = (maps,) if isinstance(maps[0], Map) else maps

        # Check maps are sane
        for pair in maps:
            if pair[0] is None or pair[1] is None:
                # None of this checking makes sense if one of the
                # matrix operands is a Global.
                continue
            for m in pair:
                if not isinstance(m, Map):
                    raise MapTypeError(
                        "All maps must be of type map, not type %r" % type(m))
                if len(m.values_with_halo) == 0 and m.iterset.total_size > 0:
                    raise MapValueError(
                        "Unpopulated map values when trying to build sparsity.")
            # Make sure that the "to" Set of each map in a pair is the set of
            # the corresponding DataSet set
            if not (pair[0].toset == dsets[0].set
                    and pair[1].toset == dsets[1].set):
                raise RuntimeError("Map to set must be the same as corresponding DataSet set")

            # Each pair of maps must have the same from-set (iteration set)
            if not pair[0].iterset == pair[1].iterset:
                raise RuntimeError("Iterset of both maps in a pair must be the same")

        rmaps, cmaps = zip(*maps)
        if iteration_regions is None:
            iteration_regions = tuple((ALL, ) for _ in maps)
        else:
            iteration_regions = tuple(tuple(sorted(region)) for region in iteration_regions)
        if not len(rmaps) == len(cmaps):
            raise RuntimeError("Must pass equal number of row and column maps")

        if rmaps[0] is not None and cmaps[0] is not None:
            # Each row map must have the same to-set (data set)
            if not all(m.toset == rmaps[0].toset for m in rmaps):
                raise RuntimeError("To set of all row maps must be the same")

                # Each column map must have the same to-set (data set)
            if not all(m.toset == cmaps[0].toset for m in cmaps):
                raise RuntimeError("To set of all column maps must be the same")

        # Need to return the caching object, a tuple of the processed
        # arguments and a dict of kwargs (empty in this case)
        if isinstance(dsets[0], GlobalDataSet):
            cache = None
        elif isinstance(dsets[0].set, MixedSet):
            cache = dsets[0].set[0]
        else:
            cache = dsets[0].set
        if nest is None:
            nest = configuration["matnest"]
        if block_sparse is None:
            block_sparse = configuration["block_sparsity"]

        maps = frozenset(zip(maps, iteration_regions))
        kwargs = {"name": name,
                  "nest": nest,
                  "block_sparse": block_sparse}
        return (cache,) + (tuple(dsets), maps), kwargs

    @classmethod
    def _cache_key(cls, dsets, maps, name, nest, block_sparse, *args, **kwargs):
        return (dsets, maps, nest, block_sparse)

    def __getitem__(self, idx):
        """Return :class:`Sparsity` block with row and column given by ``idx``
        or a given row of blocks."""
        try:
            i, j = idx
            return self._blocks[i][j]
        except TypeError:
            return self._blocks[idx]

    @cached_property
    def dsets(self):
        r"""A pair of :class:`DataSet`\s for the left and right function
        spaces this :class:`Sparsity` maps between."""
        return self._dsets

    @cached_property
    def maps(self):
        """A list of pairs (rmap, cmap) where each pair of
        :class:`Map` objects will later be used to assemble into this
        matrix. The iterset of each of the maps in a pair must be the
        same, while the toset of all the maps which appear first
        must be common, this will form the row :class:`Set` of the
        sparsity. Similarly, the toset of all the maps which appear
        second must be common and will form the column :class:`Set` of
        the ``Sparsity``."""
        return list(zip(self._rmaps, self._cmaps))

    @cached_property
    def cmaps(self):
        """The list of column maps this sparsity is assembled from."""
        return self._cmaps

    @cached_property
    def rmaps(self):
        """The list of row maps this sparsity is assembled from."""
        return self._rmaps

    @cached_property
    def dims(self):
        """A tuple of tuples where the ``i,j``th entry
        is a pair giving the number of rows per entry of the row
        :class:`Set` and the number of columns per entry of the column
        :class:`Set` of the ``Sparsity``.  The extents of the first
        two indices are given by the :attr:`shape` of the sparsity.
        """
        return self._dims

    @cached_property
    def shape(self):
        """Number of block rows and columns."""
        return (len(self._dsets[0] or [1]),
                len(self._dsets[1] or [1]))

    @cached_property
    def nrows(self):
        """The number of rows in the ``Sparsity``."""
        return self._nrows

    @cached_property
    def ncols(self):
        """The number of columns in the ``Sparsity``."""
        return self._ncols

    @cached_property
    def nested(self):
        r"""Whether a sparsity is monolithic (even if it has a block structure).

        To elaborate, if a sparsity maps between
        :class:`MixedDataSet`\s, it can either be nested, in which
        case it consists of as many blocks are the product of the
        length of the datasets it maps between, or monolithic.  In the
        latter case the sparsity is for the full map between the mixed
        datasets, rather than between the blocks of the non-mixed
        datasets underneath them.
        """
        return self._nested

    @cached_property
    def name(self):
        """A user-defined label."""
        return self._name

    def __iter__(self):
        r"""Iterate over all :class:`Sparsity`\s by row and then by column."""
        for row in self._blocks:
            for s in row:
                yield s

    def __str__(self):
        return "OP2 Sparsity: dsets %s, rmaps %s, cmaps %s, name %s" % \
               (self._dsets, self._rmaps, self._cmaps, self._name)

    def __repr__(self):
        return "Sparsity(%r, %r, %r)" % (self.dsets, self.maps, self.name)

    @cached_property
    def nnz(self):
        """Array containing the number of non-zeroes in the various rows of the
        diagonal portion of the local submatrix.

        This is the same as the parameter `d_nnz` used for preallocation in
        PETSc's MatMPIAIJSetPreallocation_."""
        return self._d_nnz

    @cached_property
    def onnz(self):
        """Array containing the number of non-zeroes in the various rows of the
        off-diagonal portion of the local submatrix.

        This is the same as the parameter `o_nnz` used for preallocation in
        PETSc's MatMPIAIJSetPreallocation_."""
        return self._o_nnz

    @cached_property
    def nz(self):
        return self._d_nnz.sum()

    @cached_property
    def onz(self):
        return self._o_nnz.sum()

    def __contains__(self, other):
        """Return true if other is a pair of maps in self.maps(). This
        will also return true if the elements of other have parents in
        self.maps()."""

        for maps in self.maps:
            if tuple(other) <= maps:
                return True

        return False


class Mat(DataCarrier):
    r"""OP2 matrix data. A ``Mat`` is defined on a sparsity pattern and holds a value
    for each element in the :class:`Sparsity`.

    When a ``Mat`` is passed to :func:`pyop2.op2.par_loop`, the maps via which
    indirection occurs for the row and column space, and the access
    descriptor are passed by `calling` the ``Mat``. For instance, if a
    ``Mat`` named ``A`` is to be accessed for reading via a row :class:`Map`
    named ``R`` and a column :class:`Map` named ``C``, this is accomplished by::

     A(pyop2.READ, (R[pyop2.i[0]], C[pyop2.i[1]]))

    Notice that it is `always` necessary to index the indirection maps
    for a ``Mat``. See the :class:`Mat` documentation for more
    details.

    .. note ::

       After executing :func:`par_loop`\s that write to a ``Mat`` and
       before using it (for example to view its values), you must call
       :meth:`assemble` to finalise the writes.
    """
    @cached_property
    def pack(self):
        from pyop2.codegen.builder import MatPack
        return MatPack

    ASSEMBLED = "ASSEMBLED"
    INSERT_VALUES = "INSERT_VALUES"
    ADD_VALUES = "ADD_VALUES"

    _modes = [WRITE, INC]

    @validate_type(('sparsity', Sparsity, SparsityTypeError),
                   ('name', str, NameTypeError))
    def __init__(self, sparsity, dtype=None, name=None):
        self._sparsity = sparsity
        self.lcomm = sparsity.lcomm
        self.rcomm = sparsity.rcomm
        self.comm = sparsity.comm
        dtype = dtype or ScalarType
        self._datatype = np.dtype(dtype)
        self._name = name or "mat_#x%x" % id(self)
        self.assembly_state = Mat.ASSEMBLED

    @validate_in(('access', _modes, ModeValueError))
    def __call__(self, access, path, lgmaps=None, unroll_map=False):
        path_maps = as_tuple(path, Map, 2)
        if configuration["type_check"] and tuple(path_maps) not in self.sparsity:
            raise MapValueError("Path maps not in sparsity maps")
        return Arg(data=self, map=path_maps, access=access, lgmaps=lgmaps, unroll_map=unroll_map)

    @cached_property
    def _wrapper_cache_key_(self):
        return (type(self), self.dtype, self.dims)

    def assemble(self):
        """Finalise this :class:`Mat` ready for use.

        Call this /after/ executing all the par_loops that write to
        the matrix before you want to look at it.
        """
        raise NotImplementedError("Subclass should implement this")

    def addto_values(self, rows, cols, values):
        """Add a block of values to the :class:`Mat`."""
        raise NotImplementedError(
            "Abstract Mat base class doesn't know how to set values.")

    def set_values(self, rows, cols, values):
        """Set a block of values in the :class:`Mat`."""
        raise NotImplementedError(
            "Abstract Mat base class doesn't know how to set values.")

    @cached_property
    def nblocks(self):
        return int(np.prod(self.sparsity.shape))

    @cached_property
    def _argtypes_(self):
        """Ctypes argtype for this :class:`Mat`"""
        return tuple(ctypes.c_voidp for _ in self)

    @cached_property
    def dims(self):
        """A pair of integers giving the number of matrix rows and columns for
        each member of the row :class:`Set` and column :class:`Set`
        respectively. This corresponds to the ``cdim`` member of a
        :class:`DataSet`."""
        return self._sparsity._dims

    @cached_property
    def nrows(self):
        "The number of rows in the matrix (local to this process)"
        return sum(d.size * d.cdim for d in self.sparsity.dsets[0])

    @cached_property
    def nblock_rows(self):
        """The number "block" rows in the matrix (local to this process).

        This is equivalent to the number of rows in the matrix divided
        by the dimension of the row :class:`DataSet`.
        """
        assert len(self.sparsity.dsets[0]) == 1, "Block rows don't make sense for mixed Mats"
        return self.sparsity.dsets[0].size

    @cached_property
    def nblock_cols(self):
        """The number of "block" columns in the matrix (local to this process).

        This is equivalent to the number of columns in the matrix
        divided by the dimension of the column :class:`DataSet`.
        """
        assert len(self.sparsity.dsets[1]) == 1, "Block cols don't make sense for mixed Mats"
        return self.sparsity.dsets[1].size

    @cached_property
    def ncols(self):
        "The number of columns in the matrix (local to this process)"
        return sum(d.size * d.cdim for d in self.sparsity.dsets[1])

    @cached_property
    def sparsity(self):
        """:class:`Sparsity` on which the ``Mat`` is defined."""
        return self._sparsity

    @cached_property
    def _is_scalar_field(self):
        # Sparsity from Dat to MixedDat has a shape like (1, (1, 1))
        # (which you can't take the product of)
        return all(np.prod(d) == 1 for d in self.dims)

    @cached_property
    def _is_vector_field(self):
        return not self._is_scalar_field

    def change_assembly_state(self, new_state):
        """Switch the matrix assembly state."""
        if new_state == Mat.ASSEMBLED or self.assembly_state == Mat.ASSEMBLED:
            self.assembly_state = new_state
        elif new_state != self.assembly_state:
            self._flush_assembly()
            self.assembly_state = new_state
        else:
            pass

    def _flush_assembly(self):
        """Flush the in flight assembly operations (used when
        switching between inserting and adding values)."""
        pass

    @property
    def values(self):
        """A numpy array of matrix values.

        .. warning ::
            This is a dense array, so will need a lot of memory.  It's
            probably not a good idea to access this property if your
            matrix has more than around 10000 degrees of freedom.
        """
        raise NotImplementedError("Abstract base Mat does not implement values()")

    @cached_property
    def dtype(self):
        """The Python type of the data."""
        return self._datatype

    @cached_property
    def nbytes(self):
        """Return an estimate of the size of the data associated with this
        :class:`Mat` in bytes. This will be the correct size of the
        data payload, but does not take into account the (presumably
        small) overhead of the object and its metadata. The memory
        associated with the sparsity pattern is also not recorded.

        Note that this is the process local memory usage, not the sum
        over all MPI processes.
        """
        if self._sparsity._block_sparse:
            mult = np.sum(np.prod(self._sparsity.dims))
        else:
            mult = 1
        return (self._sparsity.nz + self._sparsity.onz) \
            * self.dtype.itemsize * mult

    def __iter__(self):
        """Yield self when iterated over."""
        yield self

    def __mul__(self, other):
        """Multiply this :class:`Mat` with the vector ``other``."""
        raise NotImplementedError("Abstract base Mat does not implement multiplication")

    def __str__(self):
        return "OP2 Mat: %s, sparsity (%s), datatype %s" \
               % (self._name, self._sparsity, self._datatype.name)

    def __repr__(self):
        return "Mat(%r, %r, %r)" \
               % (self._sparsity, self._datatype, self._name)

# Kernel API


class Kernel(Cached):

    """OP2 kernel type.

    :param code: kernel function definition, including signature; either a
        string or an AST :class:`.Node`
    :param name: kernel function name; must match the name of the kernel
        function given in `code`
    :param opts: options dictionary for :doc:`PyOP2 IR optimisations <ir>`
        (optional, ignored if `code` is a string)
    :param include_dirs: list of additional include directories to be searched
        when compiling the kernel (optional, defaults to empty)
    :param headers: list of system headers to include when compiling the kernel
        in the form ``#include <header.h>`` (optional, defaults to empty)
    :param user_code: code snippet to be executed once at the very start of
        the generated kernel wrapper code (optional, defaults to
        empty)
    :param ldargs: A list of arguments to pass to the linker when
        compiling this Kernel.
    :param requires_zeroed_output_arguments: Does this kernel require the
        output arguments to be zeroed on entry when called? (default no)
    :param cpp: Is the kernel actually C++ rather than C?  If yes,
        then compile with the C++ compiler (kernel is wrapped in
        extern C for linkage reasons).

    Consider the case of initialising a :class:`~pyop2.Dat` with seeded random
    values in the interval 0 to 1. The corresponding :class:`~pyop2.Kernel` is
    constructed as follows: ::

      op2.Kernel("void setrand(double *x) { x[0] = (double)random()/RAND_MAX); }",
                 name="setrand",
                 headers=["#include <stdlib.h>"], user_code="srandom(10001);")

    .. note::
        When running in parallel with MPI the generated code must be the same
        on all ranks.
    """

    _cache = {}

    @classmethod
    @validate_type(('name', str, NameTypeError))
    def _cache_key(cls, code, name, opts={}, include_dirs=[], headers=[],
                   user_code="", ldargs=None, cpp=False, requires_zeroed_output_arguments=False):
        # Both code and name are relevant since there might be multiple kernels
        # extracting different functions from the same code
        # Also include the PyOP2 version, since the Kernel class might change

        if isinstance(code, Node):
            code = code.gencode()
        if isinstance(code, loopy.LoopKernel):
            from loopy.tools import LoopyKeyBuilder
            from hashlib import sha256
            key_hash = sha256()
            code.update_persistent_hash(key_hash, LoopyKeyBuilder())
            code = key_hash.hexdigest()
        hashee = (str(code) + name + str(sorted(opts.items())) + str(include_dirs)
                  + str(headers) + version + str(ldargs) + str(cpp) + str(requires_zeroed_output_arguments))
        return md5(hashee.encode()).hexdigest()

    @cached_property
    def _wrapper_cache_key_(self):
        return (self._key, )

    def __init__(self, code, name, opts={}, include_dirs=[], headers=[],
                 user_code="", ldargs=None, cpp=False, requires_zeroed_output_arguments=False):
        # Protect against re-initialization when retrieved from cache
        if self._initialized:
            return
        self._name = name
        self._cpp = cpp
        # Record used optimisations
        self._opts = opts
        self._include_dirs = include_dirs
        self._ldargs = ldargs if ldargs is not None else []
        self._headers = headers
        self._user_code = user_code
        assert isinstance(code, (str, Node, loopy.Program, loopy.LoopKernel))
        self._code = code
        self._initialized = True
        self.requires_zeroed_output_arguments = requires_zeroed_output_arguments

    @property
    def name(self):
        """Kernel name, must match the kernel function name in the code."""
        return self._name

    @property
    def code(self):
        return self._code

    @cached_property
    def num_flops(self):
        if not configuration["compute_kernel_flops"]:
            return 0
        if isinstance(self.code, Node):
            v = EstimateFlops()
            return v.visit(self.code)
        elif isinstance(self.code, loopy.LoopKernel):
            op_map = loopy.get_op_map(
                self.code.copy(options=loopy.Options(ignore_boostable_into=True),
                               silenced_warnings=['insn_count_subgroups_upper_bound',
                                                  'get_x_map_guessing_subgroup_size',
                                                  'summing_if_branches_ops']),
                subgroup_size='guess')
            return op_map.filter_by(name=['add', 'sub', 'mul', 'div'], dtype=[ScalarType]).eval_and_sum({})
        else:
            return 0

    def __str__(self):
        return "OP2 Kernel: %s" % self._name

    def __repr__(self):
        return 'Kernel("""%s""", %r)' % (self._code, self._name)

    def __eq__(self, other):
        return self.cache_key == other.cache_key


class JITModule(Cached):

    """Cached module encapsulating the generated :class:`ParLoop` stub.

    .. warning::

       Note to implementors.  This object is *cached* and therefore
       should not hold any references to objects you might want to be
       collected (such PyOP2 data objects)."""

    _cache = {}

    @classmethod
    def _cache_key(cls, kernel, iterset, *args, **kwargs):
        counter = itertools.count()
        seen = defaultdict(lambda: next(counter))
        key = ((id(dup_comm(iterset.comm)), ) + kernel._wrapper_cache_key_ + iterset._wrapper_cache_key_
               + (iterset._extruded, (iterset._extruded and iterset.constant_layers), isinstance(iterset, Subset)))

        for arg in args:
            key += arg._wrapper_cache_key_
            for map_ in arg.map_tuple:
                key += (seen[map_],)

        key += (kwargs.get("iterate", None), cls, configuration["simd_width"])

        return key


class IterationRegion(IntEnum):
    BOTTOM = 1
    TOP = 2
    INTERIOR_FACETS = 3
    ALL = 4


ON_BOTTOM = IterationRegion.BOTTOM
"""Iterate over the cells at the bottom of the column in an extruded mesh."""

ON_TOP = IterationRegion.TOP
"""Iterate over the top cells in an extruded mesh."""

ON_INTERIOR_FACETS = IterationRegion.INTERIOR_FACETS
"""Iterate over the interior facets of an extruded mesh."""

ALL = IterationRegion.ALL
"""Iterate over all cells of an extruded mesh."""


class ParLoop(object):
    """Represents the kernel, iteration space and arguments of a parallel loop
    invocation.

    .. note ::

        Users should not directly construct :class:`ParLoop` objects, but
        use :func:`pyop2.op2.par_loop` instead.

    An optional keyword argument, ``iterate``, can be used to specify
    which region of an :class:`ExtrudedSet` the parallel loop should
    iterate over.
    """

    @validate_type(('kernel', Kernel, KernelTypeError),
                   ('iterset', Set, SetTypeError))
    def __init__(self, kernel, iterset, *args, **kwargs):
        # INCs into globals need to start with zero and then sum back
        # into the input global at the end.  This has the same number
        # of reductions but means that successive par_loops
        # incrementing into a global get the "right" value in
        # parallel.
        # Don't care about MIN and MAX because they commute with the reduction
        self._reduced_globals = {}
        for i, arg in enumerate(args):
            if arg._is_global_reduction and arg.access == INC:
                glob = arg.data
                tmp = _make_object('Global', glob.dim, data=np.zeros_like(glob.data_ro), dtype=glob.dtype)
                self._reduced_globals[tmp] = glob
                args[i].data = tmp

        # Always use the current arguments, also when we hit cache
        self._actual_args = args
        self._kernel = kernel
        self._is_layered = iterset._extruded
        self._iteration_region = kwargs.get("iterate", None)
        self._pass_layer_arg = kwargs.get("pass_layer_arg", False)

        check_iterset(self.args, iterset)

        if self._pass_layer_arg:
            if not self._is_layered:
                raise ValueError("Can't request layer arg for non-extruded iteration")

        self.iterset = iterset
        self.comm = iterset.comm

        for i, arg in enumerate(self._actual_args):
            arg.position = i
            arg.indirect_position = i
        for i, arg1 in enumerate(self._actual_args):
            if arg1._is_dat and arg1._is_indirect:
                for arg2 in self._actual_args[i:]:
                    # We have to check for identity here (we really
                    # want these to be the same thing, not just look
                    # the same)
                    if arg2.data is arg1.data and arg2.map is arg1.map:
                        arg2.indirect_position = arg1.indirect_position

        self.arglist = self.prepare_arglist(iterset, *self.args)

    def prepare_arglist(self, iterset, *args):
        """Prepare the argument list for calling generated code.

        :arg iterset: The :class:`Set` iterated over.
        :arg args: A list of :class:`Args`, the argument to the :fn:`par_loop`.
        """
        return ()

    @cached_property
    def num_flops(self):
        iterset = self.iterset
        size = 1
        if iterset._extruded:
            region = self.iteration_region
            layers = np.mean(iterset.layers_array[:, 1] - iterset.layers_array[:, 0])
            if region is ON_INTERIOR_FACETS:
                size = layers - 2
            elif region not in [ON_TOP, ON_BOTTOM]:
                size = layers - 1
        return size * self._kernel.num_flops

    def log_flops(self, flops):
        pass

    @property
    @collective
    def _jitmodule(self):
        """Return the :class:`JITModule` that encapsulates the compiled par_loop code.

        Return None if the child class should deal with this in another way."""
        return None

    @cached_property
    def _parloop_event(self):
        return timed_region("ParLoopExecute")

    @collective
    def compute(self):
        """Executes the kernel over all members of the iteration space."""
        with self._parloop_event:
            orig_lgmaps = []
            for arg in self.args:
                if arg._is_mat:
                    new_state = {INC: Mat.ADD_VALUES,
                                 WRITE: Mat.INSERT_VALUES}[arg.access]
                    for m in arg.data:
                        m.change_assembly_state(new_state)
                    arg.data.change_assembly_state(new_state)
                    # Boundary conditions applied to the matrix appear
                    # as modified lgmaps on the Arg. We set them onto
                    # the matrix so things are correctly dropped in
                    # insertion, and then restore the original lgmaps
                    # afterwards.
                    if arg.lgmaps is not None:
                        olgmaps = []
                        for m, lgmaps in zip(arg.data, arg.lgmaps):
                            olgmaps.append(m.handle.getLGMap())
                            m.handle.setLGMap(*lgmaps)
                        orig_lgmaps.append(olgmaps)
            self.global_to_local_begin()
            iterset = self.iterset
            arglist = self.arglist
            fun = self._jitmodule
            # Need to ensure INC globals are zero on entry to the loop
            # in case it's reused.
            for g in self._reduced_globals.keys():
                g._data[...] = 0
            self._compute(iterset.core_part, fun, *arglist)
            self.global_to_local_end()
            self._compute(iterset.owned_part, fun, *arglist)
            self.reduction_begin()
            self.local_to_global_begin()
            self.update_arg_data_state()
            for arg in reversed(self.args):
                if arg._is_mat and arg.lgmaps is not None:
                    for m, lgmaps in zip(arg.data, orig_lgmaps.pop()):
                        m.handle.setLGMap(*lgmaps)
            self.reduction_end()
            self.local_to_global_end()

    @collective
    def _compute(self, part, fun, *arglist):
        """Executes the kernel over all members of a MPI-part of the iteration space.

        :arg part: The :class:`SetPartition` to compute over
        :arg fun: The :class:`JITModule` encapsulating the compiled
             code (may be ignored by the backend).
        :arg arglist: The arguments to pass to the compiled code (may
             be ignored by the backend, depending on the exact implementation)"""
        raise RuntimeError("Must select a backend")

    @collective
    def global_to_local_begin(self):
        """Start halo exchanges."""
        for arg in self.unique_dat_args:
            arg.global_to_local_begin()

    @collective
    def global_to_local_end(self):
        """Finish halo exchanges"""
        for arg in self.unique_dat_args:
            arg.global_to_local_end()

    @collective
    def local_to_global_begin(self):
        """Start halo exchanges."""
        for arg in self.unique_dat_args:
            arg.local_to_global_begin()

    @collective
    def local_to_global_end(self):
        """Finish halo exchanges (wait on irecvs)"""
        for arg in self.unique_dat_args:
            arg.local_to_global_end()

    @cached_property
    def _reduction_event_begin(self):
        return timed_region("ParLoopRednBegin")

    @cached_property
    def _reduction_event_end(self):
        return timed_region("ParLoopRednEnd")

    @cached_property
    def _has_reduction(self):
        return len(self.global_reduction_args) > 0

    @collective
    def reduction_begin(self):
        """Start reductions"""
        if not self._has_reduction:
            return
        with self._reduction_event_begin:
            for arg in self.global_reduction_args:
                arg.reduction_begin(self.comm)

    @collective
    def reduction_end(self):
        """End reductions"""
        if not self._has_reduction:
            return
        with self._reduction_event_end:
            for arg in self.global_reduction_args:
                arg.reduction_end(self.comm)
            # Finalise global increments
            for tmp, glob in self._reduced_globals.items():
                glob._data += tmp._data

    @collective
    def update_arg_data_state(self):
        r"""Update the state of the :class:`DataCarrier`\s in the arguments to the `par_loop`.

        This marks :class:`Mat`\s that need assembly."""
        for arg in self.args:
            access = arg.access
            if access is READ:
                continue
            if arg._is_dat:
                arg.data.halo_valid = False
            if arg._is_mat:
                state = {WRITE: Mat.INSERT_VALUES,
                         INC: Mat.ADD_VALUES}[access]
                arg.data.assembly_state = state
            if arg._is_global and arg.access is not READ:
                pass

    @cached_property
    def dat_args(self):
        return tuple(arg for arg in self.args if arg._is_dat)

    @cached_property
    def unique_dat_args(self):
        seen = {}
        unique = []
        for arg in self.dat_args:
            if arg.data not in seen:
                unique.append(arg)
                seen[arg.data] = arg
            elif arg.access != seen[arg.data].access:
                raise ValueError("Same Dat appears multiple times with different "
                                 "access descriptors")
        return tuple(unique)

    @cached_property
    def global_reduction_args(self):
        return tuple(arg for arg in self.args if arg._is_global_reduction)

    @cached_property
    def kernel(self):
        """Kernel executed by this parallel loop."""
        return self._kernel

    @cached_property
    def args(self):
        """Arguments to this parallel loop."""
        return self._actual_args

    @cached_property
    def is_layered(self):
        """Flag which triggers extrusion"""
        return self._is_layered

    @cached_property
    def iteration_region(self):
        """Specifies the part of the mesh the parallel loop will
        be iterating over. The effect is the loop only iterates over
        a certain part of an extruded mesh, for example on top cells, bottom cells or
        interior facets."""
        return self._iteration_region


def check_iterset(args, iterset):
    """Checks that the iteration set of the :class:`ParLoop` matches the
    iteration set of all its arguments. A :class:`MapValueError` is raised
    if this condition is not met."""

    if isinstance(iterset, Subset):
        _iterset = iterset.superset
    else:
        _iterset = iterset
    if configuration["type_check"]:
        if isinstance(_iterset, MixedSet):
            raise SetTypeError("Cannot iterate over MixedSets")
        for i, arg in enumerate(args):
            if arg._is_global:
                continue
            if arg._is_direct:
                if isinstance(_iterset, ExtrudedSet):
                    if arg.data.dataset.set != _iterset.parent:
                        raise MapValueError(
                            "Iterset of direct arg %s doesn't match ParLoop iterset." % i)
                elif arg.data.dataset.set != _iterset:
                    raise MapValueError(
                        "Iterset of direct arg %s doesn't match ParLoop iterset." % i)
                continue
            for j, m in enumerate(arg._map):
                if isinstance(_iterset, ExtrudedSet):
                    if m.iterset != _iterset and m.iterset not in _iterset:
                        raise MapValueError(
                            "Iterset of arg %s map %s doesn't match ParLoop iterset." % (i, j))
                elif m.iterset != _iterset and m.iterset not in _iterset:
                    raise MapValueError(
                        "Iterset of arg %s map %s doesn't match ParLoop iterset." % (i, j))


@collective
def par_loop(kernel, iterset, *args, **kwargs):
    r"""Invocation of an OP2 kernel

    :arg kernel: The :class:`Kernel` to be executed.
    :arg iterset: The iteration :class:`Set` over which the kernel should be
                  executed.
    :arg \*args: One or more :class:`base.Arg`\s constructed from a
                 :class:`Global`, :class:`Dat` or :class:`Mat` using the call
                 syntax and passing in an optionally indexed :class:`Map`
                 through which this :class:`base.Arg` is accessed and the
                 :class:`base.Access` descriptor indicating how the
                 :class:`Kernel` is going to access this data (see the example
                 below). These are the global data structures from and to
                 which the kernel will read and write.
    :kwarg iterate: Optionally specify which region of an
            :class:`ExtrudedSet` to iterate over.
            Valid values are:

              - ``ON_BOTTOM``: iterate over the bottom layer of cells.
              - ``ON_TOP`` iterate over the top layer of cells.
              - ``ALL`` iterate over all cells (the default if unspecified)
              - ``ON_INTERIOR_FACETS`` iterate over all the layers
                 except the top layer, accessing data two adjacent (in
                 the extruded direction) cells at a time.

    :kwarg pass_layer_arg: Should the wrapper pass the current layer
        into the kernel (as an ``int``). Only makes sense for
        indirect extruded iteration.

    .. warning ::
        It is the caller's responsibility that the number and type of all
        :class:`base.Arg`\s passed to the :func:`par_loop` match those expected
        by the :class:`Kernel`. No runtime check is performed to ensure this!

    :func:`par_loop` invocation is illustrated by the following example ::

      pyop2.par_loop(mass, elements,
                     mat(pyop2.INC, (elem_node[pyop2.i[0]]), elem_node[pyop2.i[1]]),
                     coords(pyop2.READ, elem_node))

    This example will execute the :class:`Kernel` ``mass`` over the
    :class:`Set` ``elements`` executing 3x3 times for each
    :class:`Set` member, assuming the :class:`Map` ``elem_node`` is of arity 3.
    The :class:`Kernel` takes four arguments, the first is a :class:`Mat` named
    ``mat``, the second is a field named ``coords``. The remaining two arguments
    indicate which local iteration space point the kernel is to execute.

    A :class:`Mat` requires a pair of :class:`Map` objects, one each
    for the row and column spaces. In this case both are the same
    ``elem_node`` map. The row :class:`Map` is indexed by the first
    index in the local iteration space, indicated by the ``0`` index
    to :data:`pyop2.i`, while the column space is indexed by
    the second local index.  The matrix is accessed to increment
    values using the ``pyop2.INC`` access descriptor.

    The ``coords`` :class:`Dat` is also accessed via the ``elem_node``
    :class:`Map`, however no indices are passed so all entries of
    ``elem_node`` for the relevant member of ``elements`` will be
    passed to the kernel as a vector.
    """
    if isinstance(kernel, types.FunctionType):
        from pyop2 import pyparloop
        return pyparloop.ParLoop(kernel, iterset, *args, **kwargs).compute()
    return _make_object('ParLoop', kernel, iterset, *args, **kwargs).compute()<|MERGE_RESOLUTION|>--- conflicted
+++ resolved
@@ -1595,20 +1595,6 @@
         loop = loops.get(iterset, None)
 
         if loop is None:
-<<<<<<< HEAD
-            import islpy as isl
-            import pymbolic.primitives as p
-
-            inames = isl.make_zero_and_vars(["i"])
-            domain = (inames[0].le_set(inames["i"])) & (inames["i"].lt_set(inames[0] + self.cdim))
-            x = p.Variable("dat")
-            i = p.Variable("i")
-            insn = loopy.Assignment(x.index(i), 0, within_inames=frozenset(["i"]))
-            data = loopy.GlobalArg("dat", dtype=self.dtype, shape=(self.cdim,))
-            knl = loopy.make_function([domain], [insn], [data], name="zero")
-
-            knl = Kernel(knl, 'zero')
-=======
             try:
                 knl = self._zero_kernels[(self.dtype, self.cdim)]
             except KeyError:
@@ -1623,9 +1609,8 @@
                 data = loopy.GlobalArg("dat", dtype=self.dtype, shape=(self.cdim,))
                 knl = loopy.make_function([domain], [insn], [data], name="zero")
 
-                knl = _make_object('Kernel', knl, 'zero')
+                knl = Kernel(knl, 'zero')
                 self._zero_kernels[(self.dtype, self.cdim)] = knl
->>>>>>> d0cc348d
             loop = _make_object('ParLoop', knl,
                                 iterset,
                                 self(WRITE))
