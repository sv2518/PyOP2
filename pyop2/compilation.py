# This file is part of PyOP2
#
# PyOP2 is Copyright (c) 2012, Imperial College London and
# others. Please see the AUTHORS file in the main source directory for
# a full list of copyright holders.  All rights reserved.
#
# Redistribution and use in source and binary forms, with or without
# modification, are permitted provided that the following conditions
# are met:
#
#     * Redistributions of source code must retain the above copyright
#       notice, this list of conditions and the following disclaimer.
#     * Redistributions in binary form must reproduce the above copyright
#       notice, this list of conditions and the following disclaimer in the
#       documentation and/or other materials provided with the distribution.
#     * The name of Imperial College London or that of other
#       contributors may not be used to endorse or promote products
#       derived from this software without specific prior written
#       permission.
#
# THIS SOFTWARE IS PROVIDED BY THE COPYRIGHT HOLDERS AND CONTRIBUTERS
# ''AS IS'' AND ANY EXPRESS OR IMPLIED WARRANTIES, INCLUDING, BUT NOT
# LIMITED TO, THE IMPLIED WARRANTIES OF MERCHANTABILITY AND FITNESS
# FOR A PARTICULAR PURPOSE ARE DISCLAIMED. IN NO EVENT SHALL THE
# COPYRIGHT HOLDERS OR CONTRIBUTORS BE LIABLE FOR ANY DIRECT,
# INDIRECT, INCIDENTAL, SPECIAL, EXEMPLARY, OR CONSEQUENTIAL DAMAGES
# (INCLUDING, BUT NOT LIMITED TO, PROCUREMENT OF SUBSTITUTE GOODS OR
# SERVICES; LOSS OF USE, DATA, OR PROFITS; OR BUSINESS INTERRUPTION)
# HOWEVER CAUSED AND ON ANY THEORY OF LIABILITY, WHETHER IN CONTRACT,
# STRICT LIABILITY, OR TORT (INCLUDING NEGLIGENCE OR OTHERWISE)
# ARISING IN ANY WAY OUT OF THE USE OF THIS SOFTWARE, EVEN IF ADVISED
# OF THE POSSIBILITY OF SUCH DAMAGE.


import os
import subprocess
import sys
import ctypes
import collections
from hashlib import md5
from distutils import version


from pyop2.mpi import MPI, collective, COMM_WORLD
from pyop2.mpi import dup_comm, get_compilation_comm, set_compilation_comm
from pyop2.configuration import configuration
from pyop2.logger import debug, progress, INFO
from pyop2.exceptions import CompilationError
from pyop2.base import JITModule


def _check_hashes(x, y, datatype):
    """MPI reduction op to check if code hashes differ across ranks."""
    if x == y:
        return x
    return False


_check_op = MPI.Op.Create(_check_hashes, commute=True)


CompilerInfo = collections.namedtuple("CompilerInfo", ["compiler",
                                                       "version"])


def sniff_compiler_version(cc):
    try:
        ver = subprocess.check_output([cc, "--version"]).decode("utf-8")
    except (subprocess.CalledProcessError, UnicodeDecodeError):
        return CompilerInfo("unknown", version.LooseVersion("unknown"))

    if ver.startswith("gcc"):
        compiler = "gcc"
    elif ver.startswith("clang"):
        compiler = "clang"
    elif ver.startswith("Apple LLVM"):
        compiler = "clang"
    elif ver.startswith("icc"):
        compiler = "icc"
    else:
        compiler = "unknown"

    ver = version.LooseVersion("unknown")
    if compiler in ["gcc", "icc"]:
        try:
            ver = subprocess.check_output([cc, "-dumpversion"],
                                          stderr=subprocess.DEVNULL).decode("utf-8")
            try:
                ver = version.StrictVersion(ver.strip())
            except ValueError:
                # A sole digit, e.g. 7, results in a ValueError, so
                # append a "do-nothing, but make it work" string.
                ver = version.StrictVersion(ver.strip() + ".0")
            if compiler == "gcc" and ver >= version.StrictVersion("7.0"):
                try:
                    # gcc-7 series only spits out patch level on dumpfullversion.
                    fullver = subprocess.check_output([cc, "-dumpfullversion"],
                                                      stderr=subprocess.DEVNULL).decode("utf-8")
                    fullver = version.StrictVersion(fullver.strip())
                    ver = fullver
                except (subprocess.CalledProcessError, UnicodeDecodeError):
                    pass
        except (subprocess.CalledProcessError, UnicodeDecodeError):
            pass

    return CompilerInfo(compiler, ver)


@collective
def compilation_comm(comm):
    """Get a communicator for compilation.

    :arg comm: The input communicator.
    :returns: A communicator used for compilation (may be smaller)
    """
    # Should we try and do node-local compilation?
    if not configuration["node_local_compilation"]:
        return comm
    retcomm = get_compilation_comm(comm)
    if retcomm is not None:
        debug("Found existing compilation communicator")
        return retcomm
    if MPI.VERSION >= 3:
        debug("Creating compilation communicator using MPI_Split_type")
        retcomm = comm.Split_type(MPI.COMM_TYPE_SHARED)
        set_compilation_comm(comm, retcomm)
        return retcomm
    debug("Creating compilation communicator using MPI_Split + filesystem")
    import tempfile
    if comm.rank == 0:
        if not os.path.exists(configuration["cache_dir"]):
            os.makedirs(configuration["cache_dir"], exist_ok=True)
        tmpname = tempfile.mkdtemp(prefix="rank-determination-",
                                   dir=configuration["cache_dir"])
    else:
        tmpname = None
    tmpname = comm.bcast(tmpname, root=0)
    if tmpname is None:
        raise CompilationError("Cannot determine sharedness of filesystem")
    # Touch file
    with open(os.path.join(tmpname, str(comm.rank)), "wb"):
        pass
    comm.barrier()
    import glob
    ranks = sorted(int(os.path.basename(name))
                   for name in glob.glob("%s/[0-9]*" % tmpname))
    retcomm = comm.Split(color=min(ranks), key=comm.rank)
    set_compilation_comm(comm, retcomm)
    return retcomm


class Compiler(object):

    compiler_versions = {}

    """A compiler for shared libraries.

    :arg cc: C compiler executable (can be overriden by exporting the
        environment variable ``CC``).
    :arg ld: Linker executable (optional, if ``None``, we assume the compiler
        can build object files and link in a single invocation, can be
        overridden by exporting the environment variable ``LDSHARED``).
    :arg cppargs: A list of arguments to the C compiler (optional, prepended to
        any flags specified as the cflags configuration option)
    :arg ldargs: A list of arguments to the linker (optional, prepended to any
        flags specified as the ldflags configuration option).
    :arg cpp: Should we try and use the C++ compiler instead of the C
        compiler?.
    :kwarg comm: Optional communicator to compile the code on
        (defaults to COMM_WORLD).
    """
    def __init__(self, cc, ld=None, cppargs=[], ldargs=[],
                 cpp=False, comm=None):
        ccenv = 'CXX' if cpp else 'CC'
        # Ensure that this is an internal communicator.
        comm = dup_comm(comm or COMM_WORLD)
        self.comm = compilation_comm(comm)
        self._cc = os.environ.get(ccenv, cc)
        self._ld = os.environ.get('LDSHARED', ld)
        self._cppargs = cppargs + configuration['cflags'].split() + self.workaround_cflags
        self._ldargs = ldargs + configuration['ldflags'].split()

    @property
    def compiler_version(self):
        try:
            return Compiler.compiler_versions[self._cc]
        except KeyError:
            if self.comm.rank == 0:
                ver = sniff_compiler_version(self._cc)
            else:
                ver = None
            ver = self.comm.bcast(ver, root=0)
            return Compiler.compiler_versions.setdefault(self._cc, ver)

    @property
    def workaround_cflags(self):
        """Flags to work around bugs in compilers."""
        compiler, ver = self.compiler_version
        if compiler == "gcc":
            if version.StrictVersion("4.8.0") <= ver < version.StrictVersion("4.9.0"):
                # GCC bug https://gcc.gnu.org/bugzilla/show_bug.cgi?id=61068
                return ["-fno-ivopts"]
            if version.StrictVersion("5.0") <= ver <= version.StrictVersion("5.4.0"):
                return ["-fno-tree-loop-vectorize"]
            if version.StrictVersion("6.0.0") <= ver < version.StrictVersion("6.5.0"):
                # GCC bug https://gcc.gnu.org/bugzilla/show_bug.cgi?id=79920
                return ["-fno-tree-loop-vectorize"]
            if version.StrictVersion("7.1.0") <= ver < version.StrictVersion("7.1.2"):
                # GCC bug https://gcc.gnu.org/bugzilla/show_bug.cgi?id=81633
                return ["-fno-tree-loop-vectorize"]
            if version.StrictVersion("7.3") <= ver < version.StrictVersion("7.5"):
                # GCC bug https://gcc.gnu.org/bugzilla/show_bug.cgi?id=90055
                # See also https://github.com/firedrakeproject/firedrake/issues/1442
                return ["-fno-tree-loop-vectorize"]
        return []

    @collective
    def get_so(self, jitmodule, extension):
        """Build a shared library and load it

        :arg jitmodule: The JIT Module which can generate the code to compile.
        :arg extension: extension of the source file (c, cpp).

        Returns a :class:`ctypes.CDLL` object of the resulting shared
        library."""

        # Determine cache key
<<<<<<< HEAD
        if isinstance(jitmodule, JITModule):
            code_hashee = str(jitmodule.cache_key)
        else:
            # we got a string
            code_hashee = jitmodule
        hsh = md5(code_hashee.encode())
=======
        hsh = md5(str(jitmodule.cache_key).encode())
>>>>>>> 3c88f9e7
        hsh.update(self._cc.encode())
        if self._ld:
            hsh.update(self._ld.encode())
        hsh.update("".join(self._cppargs).encode())
        hsh.update("".join(self._ldargs).encode())

        basename = hsh.hexdigest()

        cachedir = configuration['cache_dir']

        dirpart, basename = basename[:2], basename[2:]
        cachedir = os.path.join(cachedir, dirpart)
        pid = os.getpid()
        cname = os.path.join(cachedir, "%s_p%d.%s" % (basename, pid, extension))
        oname = os.path.join(cachedir, "%s_p%d.o" % (basename, pid))
        soname = os.path.join(cachedir, "%s.so" % basename)
        # Link into temporary file, then rename to shared library
        # atomically (avoiding races).
        tmpname = os.path.join(cachedir, "%s_p%d.so.tmp" % (basename, pid))

        def get_code(jitmodule):
            if isinstance(jitmodule, JITModule):
                return jitmodule.code_to_compile
            return jitmodule  # we got a string

        if configuration['check_src_hashes'] or configuration['debug']:
            matching = self.comm.allreduce(basename, op=_check_op)
            if matching != basename:
                # Dump all src code to disk for debugging
                output = os.path.join(cachedir, "mismatching-kernels")
                srcfile = os.path.join(output, "src-rank%d.c" % self.comm.rank)
                if self.comm.rank == 0:
                    os.makedirs(output, exist_ok=True)
                self.comm.barrier()
                with open(srcfile, "w") as f:
<<<<<<< HEAD
                    f.write(get_code(jitmodule))
=======
                    f.write(jitmodule.code_to_compile)
>>>>>>> 3c88f9e7
                self.comm.barrier()
                raise CompilationError("Generated code differs across ranks (see output in %s)" % output)
        try:
            # Are we in the cache?
            return ctypes.CDLL(soname)
        except OSError:
            # No, let's go ahead and build
            if self.comm.rank == 0:
                # No need to do this on all ranks
                os.makedirs(cachedir, exist_ok=True)
                logfile = os.path.join(cachedir, "%s_p%d.log" % (basename, pid))
                errfile = os.path.join(cachedir, "%s_p%d.err" % (basename, pid))
                with progress(INFO, 'Compiling wrapper'):
                    with open(cname, "w") as f:
<<<<<<< HEAD
                        f.write(get_code(jitmodule))
=======
                        f.write(jitmodule.code_to_compile)
>>>>>>> 3c88f9e7
                    # Compiler also links
                    if self._ld is None:
                        cc = [self._cc] + self._cppargs + \
                             ['-o', tmpname, cname] + self._ldargs
                        debug('Compilation command: %s', ' '.join(cc))
                        with open(logfile, "w") as log:
                            with open(errfile, "w") as err:
                                log.write("Compilation command:\n")
                                log.write(" ".join(cc))
                                log.write("\n\n")
                                try:
                                    if configuration['no_fork_available']:
                                        cc += ["2>", errfile, ">", logfile]
                                        cmd = " ".join(cc)
                                        status = os.system(cmd)
                                        if status != 0:
                                            raise subprocess.CalledProcessError(status, cmd)
                                    else:
                                        subprocess.check_call(cc, stderr=err,
                                                              stdout=log)
                                except subprocess.CalledProcessError as e:
                                    raise CompilationError(
                                        """Command "%s" return error status %d.
Unable to compile code
Compile log in %s
Compile errors in %s""" % (e.cmd, e.returncode, logfile, errfile))
                    else:
                        cc = [self._cc] + self._cppargs + \
                             ['-c', '-o', oname, cname]
                        ld = self._ld.split() + ['-o', tmpname, oname] + self._ldargs
                        debug('Compilation command: %s', ' '.join(cc))
                        debug('Link command: %s', ' '.join(ld))
                        with open(logfile, "w") as log:
                            with open(errfile, "w") as err:
                                log.write("Compilation command:\n")
                                log.write(" ".join(cc))
                                log.write("\n\n")
                                log.write("Link command:\n")
                                log.write(" ".join(ld))
                                log.write("\n\n")
                                try:
                                    if configuration['no_fork_available']:
                                        cc += ["2>", errfile, ">", logfile]
                                        ld += ["2>", errfile, ">", logfile]
                                        cccmd = " ".join(cc)
                                        ldcmd = " ".join(ld)
                                        status = os.system(cccmd)
                                        if status != 0:
                                            raise subprocess.CalledProcessError(status, cccmd)
                                        status = os.system(ldcmd)
                                        if status != 0:
                                            raise subprocess.CalledProcessError(status, ldcmd)
                                    else:
                                        subprocess.check_call(cc, stderr=err,
                                                              stdout=log)
                                        subprocess.check_call(ld, stderr=err,
                                                              stdout=log)
                                except subprocess.CalledProcessError as e:
                                    raise CompilationError(
                                        """Command "%s" return error status %d.
Unable to compile code
Compile log in %s
Compile errors in %s""" % (e.cmd, e.returncode, logfile, errfile))
                    # Atomically ensure soname exists
                    os.rename(tmpname, soname)
            # Wait for compilation to complete
            self.comm.barrier()
            # Load resulting library
            return ctypes.CDLL(soname)


class MacCompiler(Compiler):
    """A compiler for building a shared library on mac systems.

    :arg cppargs: A list of arguments to pass to the C compiler
         (optional).
    :arg ldargs: A list of arguments to pass to the linker (optional).

    :arg cpp: Are we actually using the C++ compiler?

    :kwarg comm: Optional communicator to compile the code on (only
        rank 0 compiles code) (defaults to COMM_WORLD).
    """

    def __init__(self, cppargs=[], ldargs=[], cpp=False, comm=None):
        opt_flags = ['-march=native', '-O3', '-ffast-math']
        if configuration['debug']:
            opt_flags = ['-O0', '-g']
        cc = "mpicc"
        stdargs = ["-std=c99"]
        if cpp:
            cc = "mpicxx"
            stdargs = []
        cppargs = stdargs + ['-fPIC', '-Wall', '-framework', 'Accelerate'] + \
            opt_flags + cppargs
        ldargs = ['-dynamiclib'] + ldargs
        super(MacCompiler, self).__init__(cc,
                                          cppargs=cppargs,
                                          ldargs=ldargs,
                                          cpp=cpp,
                                          comm=comm)


class LinuxCompiler(Compiler):
    """A compiler for building a shared library on linux systems.

    :arg cppargs: A list of arguments to pass to the C compiler
         (optional).
    :arg ldargs: A list of arguments to pass to the linker (optional).
    :arg cpp: Are we actually using the C++ compiler?
    :kwarg comm: Optional communicator to compile the code on (only
    rank 0 compiles code) (defaults to COMM_WORLD)."""
    def __init__(self, cppargs=[], ldargs=[], cpp=False, comm=None):
        # cppargs.pop()
        opt_flags = ['-march=native', '-O3', '-ffast-math']
        if configuration['debug']:
            opt_flags = ['-O0', '-g']
        cc = "mpicc"
        stdargs = ["-std=c99"]
        if cpp:
            cc = "mpicxx"
            stdargs = []
        cppargs = stdargs + ['-fPIC', '-fopenmp', '-Wall'] + opt_flags + cppargs
        ldargs = ['-shared'] + ldargs

        super(LinuxCompiler, self).__init__(cc, cppargs=cppargs, ldargs=ldargs,
                                            cpp=cpp, comm=comm)


class LinuxIntelCompiler(Compiler):
    """The intel compiler for building a shared library on linux systems.

    :arg cppargs: A list of arguments to pass to the C compiler
         (optional).
    :arg ldargs: A list of arguments to pass to the linker (optional).
    :arg cpp: Are we actually using the C++ compiler?
    :kwarg comm: Optional communicator to compile the code on (only
        rank 0 compiles code) (defaults to COMM_WORLD).
    """
    def __init__(self, cppargs=[], ldargs=[], cpp=False, comm=None):
        opt_flags = ['-Ofast', '-xHost']
        if configuration['debug']:
            opt_flags = ['-O0', '-g']
        cc = "mpicc"
        stdargs = ["-std=c99"]
        if cpp:
            cc = "mpicxx"
            stdargs = []
        cppargs = stdargs + ['-fPIC', '-no-multibyte-chars'] + opt_flags + cppargs
        ldargs = ['-shared'] + ldargs
        super(LinuxIntelCompiler, self).__init__(cc, cppargs=cppargs, ldargs=ldargs,
                                                 cpp=cpp, comm=comm)


@collective
def load(jitmodule, extension, fn_name, cppargs=[], ldargs=[],
<<<<<<< HEAD
         restype=None, compiler=None, comm=None):
=======
         argtypes=None, restype=None, compiler=None, comm=None):
>>>>>>> 3c88f9e7
    """Build a shared library and return a function pointer from it.

    :arg jitmodule: The JIT Module which can generate the code to compile, or
        the string representing the source code.
    :arg extension: extension of the source file (c, cpp)
    :arg fn_name: The name of the function to return from the resulting library
    :arg cppargs: A list of arguments to the C compiler (optional)
    :arg ldargs: A list of arguments to the linker (optional)
<<<<<<< HEAD
=======
    :arg argtypes: A list of ctypes argument types matching the arguments of
         the returned function (optional, pass ``None`` for ``void``). This is
         only used when string is passed in instead of JITModule.
>>>>>>> 3c88f9e7
    :arg restype: The return type of the function (optional, pass
         ``None`` for ``void``).
    :arg compiler: The name of the C compiler (intel, ``None`` for default).
    :kwarg comm: Optional communicator to compile the code on (only
        rank 0 compiles code) (defaults to COMM_WORLD).
    """
<<<<<<< HEAD
    assert isinstance(jitmodule, (str, JITModule))
=======
    if isinstance(jitmodule, str):
        class StrCode(object):
            def __init__(self, code, argtypes):
                self.code_to_compile = code
                self.cache_key = code
                self.argtypes = argtypes
        code = StrCode(jitmodule, argtypes)
    elif isinstance(jitmodule, JITModule):
        code = jitmodule
    else:
        raise ValueError("Don't know how to compile code of type %r" % type(jitmodule))
>>>>>>> 3c88f9e7

    platform = sys.platform
    cpp = extension == "cpp"
    if not compiler:
        compiler = configuration["compiler"]
    if platform.find('linux') == 0:
        if compiler == 'icc':
            compiler = LinuxIntelCompiler(cppargs, ldargs, cpp=cpp, comm=comm)
        elif compiler == 'gcc':
            compiler = LinuxCompiler(cppargs, ldargs, cpp=cpp, comm=comm)
        else:
            raise CompilationError("Unrecognized compiler name '%s'" % compiler)
    elif platform.find('darwin') == 0:
        compiler = MacCompiler(cppargs, ldargs, cpp=cpp, comm=comm)
    else:
        raise CompilationError("Don't know what compiler to use for platform '%s'" %
                               platform)
<<<<<<< HEAD
    dll = compiler.get_so(jitmodule, extension)

    fn = getattr(dll, fn_name)
    if isinstance(jitmodule, JITModule):
        fn.argtypes = jitmodule.argtypes
=======
    dll = compiler.get_so(code, extension)

    fn = getattr(dll, fn_name)
    fn.argtypes = code.argtypes
>>>>>>> 3c88f9e7
    fn.restype = restype
    return fn


def clear_cache(prompt=False):
    """Clear the PyOP2 compiler cache.

    :arg prompt: if ``True`` prompt before removing any files
    """
    cachedir = configuration['cache_dir']
    if not os.path.exists(cachedir):
        return

    files = [os.path.join(cachedir, f) for f in os.listdir(cachedir)
             if os.path.isfile(os.path.join(cachedir, f))]
    nfiles = len(files)

    if nfiles == 0:
        print("No cached libraries to remove")
        return

    remove = True
    if prompt:

        user = input("Remove %d cached libraries from %s? [Y/n]: " % (nfiles, cachedir))

        while user.lower() not in ['', 'y', 'n']:
            print("Please answer y or n.")
            user = input("Remove %d cached libraries from %s? [Y/n]: " % (nfiles, cachedir))

        if user.lower() == 'n':
            remove = False

    if remove:
        print("Removing %d cached libraries from %s" % (nfiles, cachedir))
        [os.remove(f) for f in files]
    else:
        print("Not removing cached libraries")<|MERGE_RESOLUTION|>--- conflicted
+++ resolved
@@ -225,16 +225,7 @@
         library."""
 
         # Determine cache key
-<<<<<<< HEAD
-        if isinstance(jitmodule, JITModule):
-            code_hashee = str(jitmodule.cache_key)
-        else:
-            # we got a string
-            code_hashee = jitmodule
-        hsh = md5(code_hashee.encode())
-=======
         hsh = md5(str(jitmodule.cache_key).encode())
->>>>>>> 3c88f9e7
         hsh.update(self._cc.encode())
         if self._ld:
             hsh.update(self._ld.encode())
@@ -270,11 +261,7 @@
                     os.makedirs(output, exist_ok=True)
                 self.comm.barrier()
                 with open(srcfile, "w") as f:
-<<<<<<< HEAD
-                    f.write(get_code(jitmodule))
-=======
                     f.write(jitmodule.code_to_compile)
->>>>>>> 3c88f9e7
                 self.comm.barrier()
                 raise CompilationError("Generated code differs across ranks (see output in %s)" % output)
         try:
@@ -289,11 +276,7 @@
                 errfile = os.path.join(cachedir, "%s_p%d.err" % (basename, pid))
                 with progress(INFO, 'Compiling wrapper'):
                     with open(cname, "w") as f:
-<<<<<<< HEAD
-                        f.write(get_code(jitmodule))
-=======
                         f.write(jitmodule.code_to_compile)
->>>>>>> 3c88f9e7
                     # Compiler also links
                     if self._ld is None:
                         cc = [self._cc] + self._cppargs + \
@@ -450,11 +433,7 @@
 
 @collective
 def load(jitmodule, extension, fn_name, cppargs=[], ldargs=[],
-<<<<<<< HEAD
-         restype=None, compiler=None, comm=None):
-=======
          argtypes=None, restype=None, compiler=None, comm=None):
->>>>>>> 3c88f9e7
     """Build a shared library and return a function pointer from it.
 
     :arg jitmodule: The JIT Module which can generate the code to compile, or
@@ -463,21 +442,15 @@
     :arg fn_name: The name of the function to return from the resulting library
     :arg cppargs: A list of arguments to the C compiler (optional)
     :arg ldargs: A list of arguments to the linker (optional)
-<<<<<<< HEAD
-=======
     :arg argtypes: A list of ctypes argument types matching the arguments of
          the returned function (optional, pass ``None`` for ``void``). This is
          only used when string is passed in instead of JITModule.
->>>>>>> 3c88f9e7
     :arg restype: The return type of the function (optional, pass
          ``None`` for ``void``).
     :arg compiler: The name of the C compiler (intel, ``None`` for default).
     :kwarg comm: Optional communicator to compile the code on (only
         rank 0 compiles code) (defaults to COMM_WORLD).
     """
-<<<<<<< HEAD
-    assert isinstance(jitmodule, (str, JITModule))
-=======
     if isinstance(jitmodule, str):
         class StrCode(object):
             def __init__(self, code, argtypes):
@@ -489,7 +462,6 @@
         code = jitmodule
     else:
         raise ValueError("Don't know how to compile code of type %r" % type(jitmodule))
->>>>>>> 3c88f9e7
 
     platform = sys.platform
     cpp = extension == "cpp"
@@ -507,18 +479,10 @@
     else:
         raise CompilationError("Don't know what compiler to use for platform '%s'" %
                                platform)
-<<<<<<< HEAD
-    dll = compiler.get_so(jitmodule, extension)
-
-    fn = getattr(dll, fn_name)
-    if isinstance(jitmodule, JITModule):
-        fn.argtypes = jitmodule.argtypes
-=======
     dll = compiler.get_so(code, extension)
 
     fn = getattr(dll, fn_name)
     fn.argtypes = code.argtypes
->>>>>>> 3c88f9e7
     fn.restype = restype
     return fn
 
