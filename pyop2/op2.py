# This file is part of PyOP2
#
# PyOP2 is Copyright (c) 2012, Imperial College London and
# others. Please see the AUTHORS file in the main source directory for
# a full list of copyright holders.  All rights reserved.
#
# Redistribution and use in source and binary forms, with or without
# modification, are permitted provided that the following conditions
# are met:
#
#     * Redistributions of source code must retain the above copyright
#       notice, this list of conditions and the following disclaimer.
#     * Redistributions in binary form must reproduce the above copyright
#       notice, this list of conditions and the following disclaimer in the
#       documentation and/or other materials provided with the distribution.
#     * The name of Imperial College London or that of other
#       contributors may not be used to endorse or promote products
#       derived from this software without specific prior written
#       permission.
#
# THIS SOFTWARE IS PROVIDED BY THE COPYRIGHT HOLDERS AND CONTRIBUTERS
# ''AS IS'' AND ANY EXPRESS OR IMPLIED WARRANTIES, INCLUDING, BUT NOT
# LIMITED TO, THE IMPLIED WARRANTIES OF MERCHANTABILITY AND FITNESS
# FOR A PARTICULAR PURPOSE ARE DISCLAIMED. IN NO EVENT SHALL THE
# COPYRIGHT HOLDERS OR CONTRIBUTORS BE LIABLE FOR ANY DIRECT,
# INDIRECT, INCIDENTAL, SPECIAL, EXEMPLARY, OR CONSEQUENTIAL DAMAGES
# (INCLUDING, BUT NOT LIMITED TO, PROCUREMENT OF SUBSTITUTE GOODS OR
# SERVICES; LOSS OF USE, DATA, OR PROFITS; OR BUSINESS INTERRUPTION)
# HOWEVER CAUSED AND ON ANY THEORY OF LIABILITY, WHETHER IN CONTRACT,
# STRICT LIABILITY, OR TORT (INCLUDING NEGLIGENCE OR OTHERWISE)
# ARISING IN ANY WAY OUT OF THE USE OF THIS SOFTWARE, EVEN IF ADVISED
# OF THE POSSIBILITY OF SUCH DAMAGE.

"""The PyOP2 API specification."""

import atexit

from pyop2.configuration import configuration
from pyop2.logger import debug, info, warning, error, critical, set_log_level
from pyop2.mpi import MPI, COMM_WORLD, collective

from pyop2.sequential import par_loop, Kernel  # noqa: F401
from pyop2.sequential import READ, WRITE, RW, INC, MIN, MAX  # noqa: F401
from pyop2.base import ON_BOTTOM, ON_TOP, ON_INTERIOR_FACETS, ALL  # noqa: F401
from pyop2.sequential import Set, ExtrudedSet, MixedSet, Subset, DataSet, MixedDataSet  # noqa: F401
from pyop2.sequential import Map, ComposedMap, MixedMap, Sparsity, Halo  # noqa: F401
from pyop2.sequential import Global, GlobalDataSet        # noqa: F401
from pyop2.sequential import Dat, MixedDat, DatView, Mat  # noqa: F401
from pyop2.sequential import ParLoop as SeqParLoop
from pyop2.pyparloop import ParLoop as PyParLoop

import types
import loopy

__all__ = ['configuration', 'READ', 'WRITE', 'RW', 'INC', 'MIN', 'MAX',
           'ON_BOTTOM', 'ON_TOP', 'ON_INTERIOR_FACETS', 'ALL',
           'debug', 'info', 'warning', 'error', 'critical', 'initialised',
           'set_log_level', 'MPI', 'init', 'exit', 'Kernel', 'Set', 'ExtrudedSet',
           'MixedSet', 'Subset', 'DataSet', 'GlobalDataSet', 'MixedDataSet',
<<<<<<< HEAD
           'Halo', 'Dat', 'MixedDat', 'Mat', 'Global', 'Map', 'ComposedMap', 'MixedMap',
           'Sparsity', 'par_loop',
=======
           'Halo', 'Dat', 'MixedDat', 'Mat', 'Global', 'Map', 'MixedMap',
           'Sparsity', 'par_loop', 'ParLoop',
>>>>>>> 8e1c5720
           'DatView']


def ParLoop(kernel, *args, **kwargs):
    if isinstance(kernel, types.FunctionType):
        return PyParLoop(kernel, *args, **kwargs)
    else:
        return SeqParLoop(kernel, *args, **kwargs)


_initialised = False

# turn off loopy caching because pyop2 kernels are cached already
loopy.set_caching_enabled(False)


def initialised():
    """Check whether PyOP2 has been yet initialised but not yet finalised."""
    return _initialised


@collective
def init(**kwargs):
    """Initialise PyOP2: select the backend and potentially other configuration
    options.

    :arg debug:     The level of debugging output.
    :arg comm:      The MPI communicator to use for parallel communication,
                    defaults to `MPI_COMM_WORLD`
    :arg log_level: The log level. Options: DEBUG, INFO, WARNING, ERROR, CRITICAL

    For debugging purposes, `init` accepts all keyword arguments
    accepted by the PyOP2 :class:`Configuration` object, see
    :meth:`Configuration.__init__` for details of further accepted
    options.

    .. note::
       Calling ``init`` again with a different backend raises an exception.
       Changing the backend is not possible. Calling ``init`` again with the
       same backend or not specifying a backend will update the configuration.
       Calling ``init`` after ``exit`` has been called is an error and will
       raise an exception.
    """
    global _initialised
    configuration.reconfigure(**kwargs)

    set_log_level(configuration['log_level'])

    _initialised = True


@atexit.register
@collective
def exit():
    """Exit OP2 and clean up"""
    if configuration['print_cache_size'] and COMM_WORLD.rank == 0:
        from caching import report_cache, Cached, ObjectCached
        print('**** PyOP2 cache sizes at exit ****')
        report_cache(typ=ObjectCached)
        report_cache(typ=Cached)
    configuration.reset()
    global _initialised
    _initialised = False<|MERGE_RESOLUTION|>--- conflicted
+++ resolved
@@ -57,13 +57,8 @@
            'debug', 'info', 'warning', 'error', 'critical', 'initialised',
            'set_log_level', 'MPI', 'init', 'exit', 'Kernel', 'Set', 'ExtrudedSet',
            'MixedSet', 'Subset', 'DataSet', 'GlobalDataSet', 'MixedDataSet',
-<<<<<<< HEAD
            'Halo', 'Dat', 'MixedDat', 'Mat', 'Global', 'Map', 'ComposedMap', 'MixedMap',
-           'Sparsity', 'par_loop',
-=======
-           'Halo', 'Dat', 'MixedDat', 'Mat', 'Global', 'Map', 'MixedMap',
            'Sparsity', 'par_loop', 'ParLoop',
->>>>>>> 8e1c5720
            'DatView']
 
 
